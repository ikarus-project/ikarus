//
// Created by Alex on 21.07.2021.
//
#include <../../config.h>
#include <numbers>

#include <dune/common/float_cmp.hh>
#include <dune/common/indices.hh>
#include <dune/functions/functionspacebases/basistags.hh>
#include <dune/functions/functionspacebases/boundarydofs.hh>
#include <dune/functions/functionspacebases/compositebasis.hh>
#include <dune/functions/functionspacebases/lagrangebasis.hh>
#include <dune/functions/functionspacebases/subspacebasis.hh>
#include <dune/functions/gridfunctions/analyticgridviewfunction.hh>
#include <dune/functions/gridfunctions/discreteglobalbasisfunction.hh>
#include <dune/geometry/quadraturerules.hh>
#include <dune/grid/onedgrid.hh>

#include <Eigen/Core>
#include <Eigen/Dense>

#include "ikarus/LocalBasis/localBasis.h"
#include "ikarus/basis/basishelper.h"
#include <ikarus/Grids/GridHelper/griddrawer.h>
#include <ikarus/Solver/LinearSolver/LinearSolver.h>
using namespace Dune::Functions::BasisFactory;
using namespace Dune::Functions;
using namespace Dune::Functions::BasisBuilder;
using namespace Dune::Indices;

void exampleTrussElement() {
  const double L        = 1;
  const double EA       = 1.0;
  const int numElements = 10;
  const int numGP       = 2;
  Dune::OneDGrid grid(numElements, 0, L);
  auto gridView = grid.leafGridView();
  // draw(gridView);
  using namespace Dune::Functions::BasisFactory;
  auto basis     = makeBasis(gridView, lagrange<1>());
  auto localView = basis.localView();

  auto numDofs           = basis.size();
  Eigen::MatrixXd K_Glob = Eigen::MatrixXd::Zero(numDofs, numDofs);

  for (auto& ele : elements(gridView)) {
    localView.bind(ele);
    auto& fe = localView.tree().finiteElement();
    Ikarus::LocalBasis localBasis(fe.localBasis());
    const auto& rule = Dune::QuadratureRules<double, 1>::rule(ele.type(), numGP, Dune::QuadratureType::GaussLegendre);

    Eigen::VectorXd dNdxi = Eigen::VectorXd::Zero(2);
    Eigen::MatrixXd K     = Eigen::MatrixXd::Zero(2, 2);
    Eigen::VectorXd B     = Eigen::VectorXd::Zero(2);

    auto detJ = ele.geometry().integrationElement(0.0);
    for (auto& gp : rule) {
      localBasis.evaluateJacobian(gp.position(), dNdxi);
      B = dNdxi / detJ;
      K += EA * B * B.transpose() * detJ * gp.weight();
    }

    // Adding local stiffness the global stiffness
    for (auto i = 0U; i < localView.size(); ++i)
      for (auto j = 0U; j < localView.size(); ++j)
        K_Glob(localView.index(i)[0], localView.index(j)[0]) += K(i, j);
  }

  // external force (1 one the right end)
  Eigen::VectorXd F_ExtGlobRed = Eigen::VectorXd::Zero(numDofs - 1);
  F_ExtGlobRed(numDofs - 2)    = 1.0;

  // reduce stiffness matrix (fix left end)
  const Eigen::MatrixXd K_GlobRed = K_Glob(Eigen::seq(1, Eigen::last), Eigen::seq(1, Eigen::last));

  // solve the linear system
  auto linSolver = Ikarus::ILinearSolver<double>(Ikarus::SolverTypeTag::d_LDLT);
  linSolver.factorize(K_GlobRed);
  const Eigen::VectorXd D_GlobRed = linSolver.solve(F_ExtGlobRed);

  std::cout << "Displacement: " << D_GlobRed(Eigen::last) << "\n";
}

Eigen::MatrixXd TimoshenkoBeamStiffness(auto localView, auto gridElement, auto quadratureRule,
                                        const Eigen::Matrix2d& C) {
  using namespace Dune::Indices;

  Ikarus::LocalBasis basisW(localView.tree().child(_0).finiteElement().localBasis());
  Ikarus::LocalBasis basisPhi(localView.tree().child(_1).finiteElement().localBasis());

  // Determinant of Jacobian, obtained from gridElement
  auto detJ = gridElement.geometry().volume();

  // get number of DOFs for w and phi
  auto numDofsW      = basisW.size();
  auto numDofsPhi    = basisPhi.size();
  auto numDofsPerEle = numDofsW + numDofsPhi;

  // initialize quantities
  Eigen::MatrixXd K        = Eigen::MatrixXd::Zero(numDofsPerEle, numDofsPerEle);
  Eigen::VectorXd dNwDxi   = Eigen::VectorXd::Zero(numDofsW);
  Eigen::VectorXd NphiDxi  = Eigen::VectorXd::Zero(numDofsPhi);
  Eigen::VectorXd dNphiDxi = Eigen::VectorXd::Zero(numDofsPhi);

  // integration point loop
  for (auto& gp : quadratureRule) {
    // evaluate ansatz functions and their derivatives
    basisW.evaluateJacobian(gp.position(), dNwDxi);
    basisPhi.evaluateFunction(gp.position(), NphiDxi);
    basisPhi.evaluateJacobian(gp.position(), dNphiDxi);

    // setup B-operator
    Eigen::MatrixXd B = Eigen::MatrixXd::Zero(2, numDofsPerEle);

    // fill columns of B-Operator related to w-DOFs
    for (unsigned int i = 0; i < localView.tree().child(_0).size(); ++i) {
      B(1, localView.tree().child(_0).localIndex(i)) = dNwDxi[i] / detJ;
    }

    // fill columns of B-Operator related to phi-DOFs
    for (unsigned int i = 0; i < localView.tree().child(_1).size(); ++i) {
      B(0, localView.tree().child(_1).localIndex(i)) = dNphiDxi[i] / detJ;
      B(1, localView.tree().child(_1).localIndex(i)) = NphiDxi[i];
    }

    // integration of stiffness matrix
    K += B.transpose() * C * B * detJ * gp.weight();
  }

  return K;
}

enum class TimoschenkoBeam { w, phi };

unsigned int getGlobalDofIdImpl(const auto& basis, const double position) {
  auto localView       = basis.localView();
  auto seDOFs          = subEntityDOFs(basis);
  const auto& gridView = basis.gridView();
  for (auto& element : elements(gridView)) {
    localView.bind(element);
    for (unsigned int i = 0; i < element.subEntities(1); ++i) {
      if (Dune::FloatCmp::eq(element.template subEntity<1>(i).geometry().center()[0], position, 1e-8)) {
        auto& localIndex = seDOFs.bind(localView, i, 1);
        assert(localIndex.size() == 1 && "It is expected that only one w-DOF is associated with a vertex");
        return localView.index(localIndex[0])[0];
      }
    }
  }
  throw std::runtime_error(
      "There is no displacement dof at the requested position. Currently, only DOFs at vertices are supported.");
}

unsigned int getGlobalDofId(TimoschenkoBeam requestedQuantity, const auto& basis, const double position) {
  using namespace Dune::Indices;
  if (requestedQuantity == TimoschenkoBeam::w)
    return getGlobalDofIdImpl(subspaceBasis(basis, _0), position);
  else if (requestedQuantity == TimoschenkoBeam::phi)
    return getGlobalDofIdImpl(subspaceBasis(basis, _1), position);
  else
    throw std::runtime_error("The requested quantity is not supported");
}

void plotDeformedTimoschenkoBeam(auto& gridView, auto& basis, auto& d_glob, double EI, double GA, double L, double F) {
  using namespace Dune::Indices;
  auto wGlobal   = makeDiscreteGlobalBasisFunction<double>(subspaceBasis(basis, _0), d_glob);
  auto phiGlobal = makeDiscreteGlobalBasisFunction<double>(subspaceBasis(basis, _1), d_glob);

  auto wSol = [&](auto x) {
    return -F * Dune::power(x[0], 3) / (6.0 * EI) + L * F * Dune::power(x[0], 2) / (2.0 * EI) + F * x[0] / GA;
  };
  auto phiSol            = [&](auto x) { return F * Dune::power(x[0], 2) / (2.0 * EI) - L * F * x[0] / EI; };
  auto wGlobalAnalytic   = makeAnalyticGridViewFunction(wSol, gridView);
  auto phiGlobalAnalytic = makeAnalyticGridViewFunction(phiSol, gridView);

  using namespace matplot;
  auto f = figure(true);
  tiledlayout(1, 2);
  auto ax1 = nexttile();
  auto ax2 = nexttile();
  hold(ax1, true);
  hold(ax2, true);

  auto localView        = basis.localView();
  auto wLocal           = localFunction(wGlobal);
  auto phiLocal         = localFunction(phiGlobal);
  auto wLocalAnalytic   = localFunction(wGlobalAnalytic);
  auto phiLocalAnalytic = localFunction(phiGlobalAnalytic);
  std::vector<double> x = linspace(0, 1, 10);
  std::vector<double> x_L;
  std::vector<double> yw, yphi, ywAna, yphiAna;
  for (auto& edge : elements(gridView)) {
    wLocal.bind(edge);
    wLocalAnalytic.bind(edge);
    phiLocal.bind(edge);
    phiLocalAnalytic.bind(edge);
    localView.bind(edge);
    x_L     = transform(x, [&](auto x) { return edge.geometry().global({x}); });
    yw      = transform(x, [&](auto x) { return wLocal({x}); });
    ywAna   = transform(x, [&](auto x) { return wLocalAnalytic({x}); });
    yphi    = transform(x, [&](auto x) { return phiLocal({x}); });
    yphiAna = transform(x, [&](auto x) { return phiLocalAnalytic({x}); });

    auto l0 = ax1->plot(x_L, yw);
    l0->line_width(2);
    l0->color("blue");

    auto l0_ana = ax1->plot(x_L, ywAna);
    l0_ana->line_width(2);
    l0_ana->color("red");

    auto l1 = ax2->plot(x_L, yphi);
    l1->line_width(2);
    l1->color("blue");

    auto l1_ana = ax2->plot(x_L, yphiAna);
    l1_ana->line_width(2);
    l1_ana->color("red");
  }

  f->show();
}

void exampleTimoshenkoBeam(const int polynomialOrderW, const int polynomialOrderPhi,const int numElements) {
  const double b  = 1;
  const double L  = 1e3;
  const double E  = 1e8;
  const double G  = E/2;
  const double t  = 1e-3;
  const double EI = E * b * t * t * t / 12.0;
  const double GA = G * b * t;
  const double F  = 0.1 * t * t * t;
  Eigen::Matrix2d C;
  C << EI, 0, 0, GA;
  const int maxOrderIntegration    = std::max(2*(polynomialOrderW-1),2*polynomialOrderPhi);
  Dune::OneDGrid grid(numElements, 0, L);
  auto gridView = grid.leafGridView();
  //draw(gridView);

  // Basis with different orders for w (first) and phi (second)
  auto basis     = makeBasis(gridView,
<<<<<<< HEAD
                             composite(lagrange(polynomialOrderW), lagrange(polynomialOrderPhi), FlatLexicographic()));
=======
                         composite(lagrange<polynomialOrderW>(), lagrange<polynomialOrderPhi>(), FlatLexicographic()));
>>>>>>> 4848aa5c
  auto localView = basis.localView();

  // global stiffness matrix and force vector
  auto numDofs              = basis.size();
  Eigen::VectorXd F_ExtGlob = Eigen::VectorXd::Zero(numDofs);
  Eigen::MatrixXd K_Glob    = Eigen::MatrixXd::Zero(numDofs, numDofs);

  for (auto& ele : elements(gridView)) {
    localView.bind(ele);

    // Define the integration rule
    const auto& rule = Dune::QuadratureRules<double, 1>::
            rule(ele.type(), maxOrderIntegration, Dune::QuadratureType::GaussLegendre);

    // get local stiffness matrix
    auto K_local = TimoshenkoBeamStiffness(localView, ele, rule, C);

    // Adding local stiffness the global stiffness
    for (auto i = 0U; i < localView.size(); ++i)
      for (auto j = 0U; j < localView.size(); ++j)
        K_Glob(localView.index(i)[0], localView.index(j)[0]) += K_local(i, j);
  }

  // apply load on the right-hand side
  F_ExtGlob(getGlobalDofId(TimoschenkoBeam::w, basis, L)) = F;

  // clamp left-hand side
  std::vector<unsigned int> fixedDofs{getGlobalDofId(TimoschenkoBeam::w, basis, 0.0),
                                      getGlobalDofId(TimoschenkoBeam::phi, basis, 0.0)};
  for (auto dof : fixedDofs) {
    K_Glob.col(dof).setZero();
    K_Glob.row(dof).setZero();
    K_Glob(dof, dof) = 1.0;
  }

  // solve the linear system
  auto linSolver = Ikarus::ILinearSolver<double>(Ikarus::SolverTypeTag::d_LDLT);
  linSolver.factorize(K_Glob);
  const Eigen::VectorXd D_Glob = linSolver.solve(F_ExtGlob);
  // analytical solution
  //std::cout << "Bernoulli solution for displacement at L: " << F * L * L * L / (3.0 * EI) << "\n";

  // plot the result

  plotDeformedTimoschenkoBeam(gridView, basis, D_Glob, EI, GA, L, F);
}

int main() {
  //  exampleTrussElement();
  exampleTimoshenkoBeam(1,1,1);
  exampleTimoshenkoBeam(2,1,1);
  exampleTimoshenkoBeam(2,2,1);
  exampleTimoshenkoBeam(3,2,1);
}<|MERGE_RESOLUTION|>--- conflicted
+++ resolved
@@ -237,12 +237,7 @@
   //draw(gridView);
 
   // Basis with different orders for w (first) and phi (second)
-  auto basis     = makeBasis(gridView,
-<<<<<<< HEAD
-                             composite(lagrange(polynomialOrderW), lagrange(polynomialOrderPhi), FlatLexicographic()));
-=======
-                         composite(lagrange<polynomialOrderW>(), lagrange<polynomialOrderPhi>(), FlatLexicographic()));
->>>>>>> 4848aa5c
+  auto basis     = makeBasis(gridView,composite(lagrange(polynomialOrderW), lagrange(polynomialOrderPhi), FlatLexicographic()));
   auto localView = basis.localView();
 
   // global stiffness matrix and force vector
