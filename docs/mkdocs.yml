# Project information
site_name: Ikarus
site_description: Ikarus documentation.
site_author: The Ikarus Developers
site_url: https://IkarusRepo.github.io

# Repository
repo_name: IkarusRepo/Ikarus
repo_url: https://github.com/IkarusRepo/Ikarus

# Copyright
copyright: 'Copyright &copy; 2021 The Ikarus Developers'

# Configuration
theme:
  name: material
  logo: images/logo_white.svg
  favicon: images/logo_dummy.svg
  features:
    - navigation.instant
    - content.code.annotate
  palette:
    - scheme: default
      primary: light blue
      accent: pink
      toggle:
        icon: material/toggle-switch-off-outline
        name: Switch to dark mode
    - scheme: slate
      primary: light blue
      accent: pink
      toggle:
        icon: material/toggle-switch
        name: Switch to light mode



# Path where the markdown files are
docs_dir: 'website'

# Navigation
nav:
  - Home: index.md
  - Download: download.md
  - How to contribute:
    - Open Tasks: openTask.md
    - Code style: codeStyle.md
  - Documentation:
    - How to edit the documentation: documentation/howToEdit.md
    - Build the documentation locally: documentation/BuildTheDocumentationLocally.md
  - Tutorials:
    - Overview: tutorials/tutorialsOverview.md
  - Theory and Class Reference:
    - Overview: 01_theory/overview.md
    - Geometry: 01_theory/geometry.md
    - Grid: 01_theory/grid.md
    - FE requirements: 01_theory/feRequirements.md
    - Finite Elements: 01_theory/finiteElements.md
    - Assembler: 01_theory/assembler.md
    - NonlinearOperator: 01_theory/nonlinearOperator.md
<<<<<<< HEAD
    - Control routines: 01_theory/ControlRoutines.md
    - Local basis: 01_theory/LocalBasis.md
    - Local functions: 01_theory/LocalFunctions.md
    - Manifolds: 01_theory/Manifolds.md
    - Solvers: 01_theory/Solvers.md
    - Observer and Observables: 01_theory/Observer.md
=======
    - Control routines: 01_theory/controlRoutines.md
    - Local basis: 01_theory/localBasis.md
    - Local functions: 01_theory/localFunctions.md
    - Manifolds: 01_theory/manifolds.md
    - Solvers: 01_theory/solvers.md
    - Observer and observables: 01_theory/observer.md
    - Global basis: 01_theory/globalBasis.md
>>>>>>> 2c1d133a
  - Examples:
      - Integrate pi: examples/integrate_pi.md
  - Literature: 99_Literature/99_Literature.md
  - C++ recommendations: cppRef.md
  - Advanced Topics: AdvancedTopics.md
  - Gallery: 02_gallery/gallery.md


# Customization
extra_css:
  - stylesheets/extra.css

# Extensions
markdown_extensions:
  - admonition
  - abbr
  - attr_list
  - def_list
  - footnotes
  - meta
  - md_in_html
  - toc:
      permalink: true
  - pymdownx.betterem:
      smart_enable: all
  - pymdownx.caret
  - pymdownx.critic
  - pymdownx.details
  - pymdownx.inlinehilite
  - pymdownx.snippets
  - pymdownx.emoji:
      emoji_index: !!python/name:materialx.emoji.twemoji
      emoji_generator: !!python/name:materialx.emoji.to_svg
  - pymdownx.highlight:
      anchor_linenums: true
  - pymdownx.keys
  - pymdownx.magiclink:
      repo_url_shorthand: true
      user: squidfunk
      repo: mkdocs-material
  - pymdownx.mark
  - pymdownx.smartsymbols
  - pymdownx.superfences:
      custom_fences:
        - name: mermaid
          class: mermaid
          format: !!python/name:pymdownx.superfences.fence_code_format
  - pymdownx.tabbed:
      alternate_style: true
  - pymdownx.tasklist:
      custom_checkbox: true
  - pymdownx.tilde
  - pymdownx.arithmatex:
      generic: true

extra_javascript:
  - javascripts/mathjax.js
  - https://polyfill.io/v3/polyfill.min.js?features=es6
  - https://cdn.jsdelivr.net/npm/mathjax@3/es5/tex-mml-chtml.js

plugins:
  - search
  - drawio-exporter:
      drawio_args:
        - --no-sandbox
  - macros:
      module_name: mkdocs-macros
  - bibtex:
      bib_file: "literature.bib"

dev_addr: '0.0.0.0:8000'<|MERGE_RESOLUTION|>--- conflicted
+++ resolved
@@ -1,147 +1,138 @@
-# Project information
-site_name: Ikarus
-site_description: Ikarus documentation.
-site_author: The Ikarus Developers
-site_url: https://IkarusRepo.github.io
-
-# Repository
-repo_name: IkarusRepo/Ikarus
-repo_url: https://github.com/IkarusRepo/Ikarus
-
-# Copyright
-copyright: 'Copyright &copy; 2021 The Ikarus Developers'
-
-# Configuration
-theme:
-  name: material
-  logo: images/logo_white.svg
-  favicon: images/logo_dummy.svg
-  features:
-    - navigation.instant
-    - content.code.annotate
-  palette:
-    - scheme: default
-      primary: light blue
-      accent: pink
-      toggle:
-        icon: material/toggle-switch-off-outline
-        name: Switch to dark mode
-    - scheme: slate
-      primary: light blue
-      accent: pink
-      toggle:
-        icon: material/toggle-switch
-        name: Switch to light mode
-
-
-
-# Path where the markdown files are
-docs_dir: 'website'
-
-# Navigation
-nav:
-  - Home: index.md
-  - Download: download.md
-  - How to contribute:
-    - Open Tasks: openTask.md
-    - Code style: codeStyle.md
-  - Documentation:
-    - How to edit the documentation: documentation/howToEdit.md
-    - Build the documentation locally: documentation/BuildTheDocumentationLocally.md
-  - Tutorials:
-    - Overview: tutorials/tutorialsOverview.md
-  - Theory and Class Reference:
-    - Overview: 01_theory/overview.md
-    - Geometry: 01_theory/geometry.md
-    - Grid: 01_theory/grid.md
-    - FE requirements: 01_theory/feRequirements.md
-    - Finite Elements: 01_theory/finiteElements.md
-    - Assembler: 01_theory/assembler.md
-    - NonlinearOperator: 01_theory/nonlinearOperator.md
-<<<<<<< HEAD
-    - Control routines: 01_theory/ControlRoutines.md
-    - Local basis: 01_theory/LocalBasis.md
-    - Local functions: 01_theory/LocalFunctions.md
-    - Manifolds: 01_theory/Manifolds.md
-    - Solvers: 01_theory/Solvers.md
-    - Observer and Observables: 01_theory/Observer.md
-=======
-    - Control routines: 01_theory/controlRoutines.md
-    - Local basis: 01_theory/localBasis.md
-    - Local functions: 01_theory/localFunctions.md
-    - Manifolds: 01_theory/manifolds.md
-    - Solvers: 01_theory/solvers.md
-    - Observer and observables: 01_theory/observer.md
-    - Global basis: 01_theory/globalBasis.md
->>>>>>> 2c1d133a
-  - Examples:
-      - Integrate pi: examples/integrate_pi.md
-  - Literature: 99_Literature/99_Literature.md
-  - C++ recommendations: cppRef.md
-  - Advanced Topics: AdvancedTopics.md
-  - Gallery: 02_gallery/gallery.md
-
-
-# Customization
-extra_css:
-  - stylesheets/extra.css
-
-# Extensions
-markdown_extensions:
-  - admonition
-  - abbr
-  - attr_list
-  - def_list
-  - footnotes
-  - meta
-  - md_in_html
-  - toc:
-      permalink: true
-  - pymdownx.betterem:
-      smart_enable: all
-  - pymdownx.caret
-  - pymdownx.critic
-  - pymdownx.details
-  - pymdownx.inlinehilite
-  - pymdownx.snippets
-  - pymdownx.emoji:
-      emoji_index: !!python/name:materialx.emoji.twemoji
-      emoji_generator: !!python/name:materialx.emoji.to_svg
-  - pymdownx.highlight:
-      anchor_linenums: true
-  - pymdownx.keys
-  - pymdownx.magiclink:
-      repo_url_shorthand: true
-      user: squidfunk
-      repo: mkdocs-material
-  - pymdownx.mark
-  - pymdownx.smartsymbols
-  - pymdownx.superfences:
-      custom_fences:
-        - name: mermaid
-          class: mermaid
-          format: !!python/name:pymdownx.superfences.fence_code_format
-  - pymdownx.tabbed:
-      alternate_style: true
-  - pymdownx.tasklist:
-      custom_checkbox: true
-  - pymdownx.tilde
-  - pymdownx.arithmatex:
-      generic: true
-
-extra_javascript:
-  - javascripts/mathjax.js
-  - https://polyfill.io/v3/polyfill.min.js?features=es6
-  - https://cdn.jsdelivr.net/npm/mathjax@3/es5/tex-mml-chtml.js
-
-plugins:
-  - search
-  - drawio-exporter:
-      drawio_args:
-        - --no-sandbox
-  - macros:
-      module_name: mkdocs-macros
-  - bibtex:
-      bib_file: "literature.bib"
-
+# Project information
+site_name: Ikarus
+site_description: Ikarus documentation.
+site_author: The Ikarus Developers
+site_url: https://IkarusRepo.github.io
+
+# Repository
+repo_name: IkarusRepo/Ikarus
+repo_url: https://github.com/IkarusRepo/Ikarus
+
+# Copyright
+copyright: 'Copyright &copy; 2021 The Ikarus Developers'
+
+# Configuration
+theme:
+  name: material
+  logo: images/logo_white.svg
+  favicon: images/logo_dummy.svg
+  features:
+    - navigation.instant
+    - content.code.annotate
+  palette:
+    - scheme: default
+      primary: light blue
+      accent: pink
+      toggle:
+        icon: material/toggle-switch-off-outline
+        name: Switch to dark mode
+    - scheme: slate
+      primary: light blue
+      accent: pink
+      toggle:
+        icon: material/toggle-switch
+        name: Switch to light mode
+
+
+
+# Path where the markdown files are
+docs_dir: 'website'
+
+# Navigation
+nav:
+  - Home: index.md
+  - Download: download.md
+  - How to contribute:
+    - Open Tasks: openTask.md
+    - Code style: codeStyle.md
+  - Documentation:
+    - How to edit the documentation: documentation/howToEdit.md
+    - Build the documentation locally: documentation/BuildTheDocumentationLocally.md
+  - Tutorials:
+    - Overview: tutorials/tutorialsOverview.md
+  - Theory and Class Reference:
+    - Overview: 01_theory/overview.md
+    - Geometry: 01_theory/geometry.md
+    - Grid: 01_theory/grid.md
+    - FE requirements: 01_theory/feRequirements.md
+    - Finite Elements: 01_theory/finiteElements.md
+    - Assembler: 01_theory/assembler.md
+    - NonlinearOperator: 01_theory/nonlinearOperator.md
+    - Control routines: 01_theory/controlRoutines.md
+    - Local basis: 01_theory/localBasis.md
+    - Local functions: 01_theory/localFunctions.md
+    - Manifolds: 01_theory/manifolds.md
+    - Solvers: 01_theory/solvers.md
+    - Observer and observables: 01_theory/observer.md
+    - Global basis: 01_theory/globalBasis.md
+  - Examples:
+      - Integrate pi: examples/integrate_pi.md
+  - Literature: 99_Literature/99_Literature.md
+  - C++ recommendations: cppRef.md
+  - Advanced Topics: AdvancedTopics.md
+  - Gallery: 02_gallery/gallery.md
+
+
+# Customization
+extra_css:
+  - stylesheets/extra.css
+
+# Extensions
+markdown_extensions:
+  - admonition
+  - abbr
+  - attr_list
+  - def_list
+  - footnotes
+  - meta
+  - md_in_html
+  - toc:
+      permalink: true
+  - pymdownx.betterem:
+      smart_enable: all
+  - pymdownx.caret
+  - pymdownx.critic
+  - pymdownx.details
+  - pymdownx.inlinehilite
+  - pymdownx.snippets
+  - pymdownx.emoji:
+      emoji_index: !!python/name:materialx.emoji.twemoji
+      emoji_generator: !!python/name:materialx.emoji.to_svg
+  - pymdownx.highlight:
+      anchor_linenums: true
+  - pymdownx.keys
+  - pymdownx.magiclink:
+      repo_url_shorthand: true
+      user: squidfunk
+      repo: mkdocs-material
+  - pymdownx.mark
+  - pymdownx.smartsymbols
+  - pymdownx.superfences:
+      custom_fences:
+        - name: mermaid
+          class: mermaid
+          format: !!python/name:pymdownx.superfences.fence_code_format
+  - pymdownx.tabbed:
+      alternate_style: true
+  - pymdownx.tasklist:
+      custom_checkbox: true
+  - pymdownx.tilde
+  - pymdownx.arithmatex:
+      generic: true
+
+extra_javascript:
+  - javascripts/mathjax.js
+  - https://polyfill.io/v3/polyfill.min.js?features=es6
+  - https://cdn.jsdelivr.net/npm/mathjax@3/es5/tex-mml-chtml.js
+
+plugins:
+  - search
+  - drawio-exporter:
+      drawio_args:
+        - --no-sandbox
+  - macros:
+      module_name: mkdocs-macros
+  - bibtex:
+      bib_file: "literature.bib"
+
 dev_addr: '0.0.0.0:8000'