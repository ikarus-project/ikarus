--- conflicted
+++ resolved
@@ -226,11 +226,7 @@
 static auto trustRegion4_RiemanianUnitSphere() {
   TestSuite t("trustRegion4_RiemanianUnitSphere");
 
-<<<<<<< HEAD
-  auto d = Dune::UnitVector<double, 2>(Eigen::Vector2d::UnitX()+0.1*Eigen::Vector2d::UnitY());
-=======
   auto d = Dune::UnitVector<double, 2>(Eigen::Vector2d::UnitX() + 0.1 * Eigen::Vector2d::UnitY());
->>>>>>> 8c465c68
   d.update(Eigen::Vector<double, 1>::Ones());
   auto fvLambda = [](auto&& xL) { return f3R(xL); };
 
