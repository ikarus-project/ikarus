--- conflicted
+++ resolved
@@ -33,14 +33,6 @@
     e                      = 0.5 * (C / esC.eigenvalues().real().maxCoeff() - Eigen::Matrix3d::Identity());
     strainDerivativeFactor = 1;
   } else if (strainTag == StrainTags::rightCauchyGreenTensor) {
-<<<<<<< HEAD
-    e = (e.transpose() + e ).eval();
-    Eigen::EigenSolver<Eigen::Matrix3d> esC(e);
-    e+= (-esC.eigenvalues().real().minCoeff()+1)*Eigen::Matrix3d::Identity();
-     esC.compute(e);
-    e/=esC.eigenvalues().real().maxCoeff();
-    t.check(esC.eigenvalues().real().minCoeff()>0)<<" The smallest eigenvalue is negative this is unsuitable for the tests";
-=======
     e = (e.transpose() + e).eval();
     Eigen::EigenSolver<Eigen::Matrix3d> esC(e);
     e += (-esC.eigenvalues().real().minCoeff() + 1) * Eigen::Matrix3d::Identity();
@@ -48,7 +40,6 @@
     e /= esC.eigenvalues().real().maxCoeff();
     t.check(esC.eigenvalues().real().minCoeff() > 0)
         << " The smallest eigenvalue is negative this is unsuitable for the tests";
->>>>>>> 8c465c68
     strainDerivativeFactor = 0.5;
   } else if (strainTag == StrainTags::deformationGradient) {
     e = (e + 3 * Eigen::Matrix3d::Identity()).eval(); // create positive definite matrix
@@ -67,13 +58,8 @@
   auto moduliVV = mat.template tangentModuli<strainTag>(ev);
 
   t.check(Dune::FloatCmp::le(std::abs(energyV - energy), tol))
-<<<<<<< HEAD
-      << std::string("Energy obtained from matrix and from Voigt representation do not coincide \n")
-      << energy << "\n and \n"
-=======
       << std::string("Energy obtained from matrix and from Voigt representation do not coincide \n") << energy
       << "\n and \n"
->>>>>>> 8c465c68
       << energyV << "\n Diff: " << energy - energyV << " with tol: " << tol;
   if constexpr (requires { mat.impl().template stressesImpl<false>(e); }) {
     auto stresses   = mat.template stresses<strainTag, false>(e);
@@ -88,13 +74,6 @@
         << stressesVM << "\n and \n"
         << stressesV;
   }
-<<<<<<< HEAD
-  t.check(isApproxSame(stressesVV, stressesV, tol)) << std::string("Voigt representation of stresses obtained with strains from "
-                                                       "voigt, does not coincide with matrix representation \n")
-                                                    << stressesVV << "\n and \n"
-                                                    << stressesV << "\n Diff: \n"
-                                                    << stressesVV - stressesV;
-=======
   t.check(isApproxSame(stressesVV, stressesV, tol))
       << std::string(
              "Voigt representation of stresses obtained with strains from "
@@ -102,7 +81,6 @@
       << stressesVV << "\n and \n"
       << stressesV << "\n Diff: \n"
       << stressesVV - stressesV;
->>>>>>> 8c465c68
 
   if constexpr (requires { mat.impl().template tangentModuliImpl<false>(e); }) {
     auto moduli = mat.template tangentModuli<strainTag, false>(e);
@@ -113,20 +91,12 @@
           << moduliV;
     }
 
-<<<<<<< HEAD
-    t.check(isApproxSame(moduliVV, moduliV, tol))
-        << std::string("Voigt representation of tangent moduli obtained with Voigt object does not coincide with tangent moduli "
-           "obtained with matrix object  \n")
-        << moduliVV << "\n and \n"
-        << moduliV;
-=======
     t.check(isApproxSame(moduliVV, moduliV, tol)) << std::string(
                                                          "Voigt representation of tangent moduli obtained with Voigt "
                                                          "object does not coincide with tangent moduli "
                                                          "obtained with matrix object  \n")
                                                   << moduliVV << "\n and \n"
                                                   << moduliV;
->>>>>>> 8c465c68
   }
 
   auto f  = [&](auto& xv) { return mat.template storedEnergy<strainTag>(xv); };
@@ -141,12 +111,8 @@
 
   t.check(utils::checkGradient(nonLinOp, {.draw = false, .writeSlopeStatementIfFailed = true}))
       << std::string("checkGradient Failed");
-<<<<<<< HEAD
-  t.check(utils::checkHessian(nonLinOp, {.draw = false, .writeSlopeStatementIfFailed = true})) << std::string("checkHessian Failed");
-=======
   t.check(utils::checkHessian(nonLinOp, {.draw = false, .writeSlopeStatementIfFailed = true}))
       << std::string("checkHessian Failed");
->>>>>>> 8c465c68
   t.check(utils::checkJacobian(subNonLinOp, {.draw = false, .writeSlopeStatementIfFailed = true}))
       << std::string("checkJacobian Failed");
 
@@ -178,11 +144,7 @@
 }
 
 int main(int argc, char** argv) {
-<<<<<<< HEAD
-  //Ikarus::init(argc, argv);
-=======
-  // Ikarus::init(argc, argv);
->>>>>>> 8c465c68
+  Ikarus::init(argc, argv);
   TestSuite t;
 
   LamesFirstParameterAndShearModulus matPar{.lambda = 1000, .mu = 500};
