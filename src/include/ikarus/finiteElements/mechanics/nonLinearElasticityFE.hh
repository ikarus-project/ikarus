
/*
 * This file is part of the Ikarus distribution (https://github.com/IkarusRepo/Ikarus).
 * Copyright (c) 2021-2022. The Ikarus developers.
 *
 * This library is free software; you can redistribute it and/or
 *  modify it under the terms of the GNU Lesser General Public
 *  License as published by the Free Software Foundation; either
 *  version 2.1 of the License, or (at your option) any later version.
 *
 * This library is distributed in the hope that it will be useful,
 * but WITHOUT ANY WARRANTY; without even the implied warranty of
 * MERCHANTABILITY or FITNESS FOR A PARTICULAR PURPOSE.  See the GNU
 * Lesser General Public License for more details.
 *
 * You should have received a copy of the GNU Lesser General Public
 * License along with this library; if not, write to the Free Software
 * Foundation, Inc., 51 Franklin Street, Fifth Floor, Boston, MA  02110-1301 USA
 */

#pragma once
#include "src/include/ikarus/finiteElements/feBases/powerBasisFE.hh"
#include "src/include/ikarus/finiteElements/feTraits.hh"

#include <concepts>
#include <iosfwd>

#include <dune/common/classname.hh>
#include <dune/fufem/boundarypatch.hh>
#include <dune/geometry/quadraturerules.hh>
#include <dune/geometry/type.hh>

#include <autodiff/forward/dual.hpp>
#include <autodiff/forward/dual/eigen.hpp>

#include <ikarus/finiteElements/feBases/autodiffFE.hh>
#include <ikarus/finiteElements/feRequirements.hh>
#include <ikarus/finiteElements/physicsHelper.hh>
#include <ikarus/localBasis/localBasis.hh>
#include <ikarus/localFunctions/impl/standardLocalFunction.hh>
#include <ikarus/manifolds/realTuple.hh>
#include <ikarus/utils/eigenDuneTransformations.hh>
#include <ikarus/utils/linearAlgebraHelper.hh>

namespace Ikarus {

  template <typename Basis>
  class NonLinearElasticityFE : public PowerBasisFE<Basis>,
                                public Ikarus::AutoDiffFE<NonLinearElasticityFE<Basis>, Basis> {
  public:
    using BaseDisp = PowerBasisFE<Basis>;  // Handles globalIndices function
    using BaseAD   = AutoDiffFE<NonLinearElasticityFE<Basis>, Basis>;
    using BaseAD::size;
    using GlobalIndex = typename PowerBasisFE<Basis>::GlobalIndex;
    friend BaseAD;
    using FERequirementType = FErequirements<Eigen::VectorXd>;
    using LocalView         = typename Basis::LocalView;
    using GridView          = typename Basis::GridView;

<<<<<<< HEAD
    using Traits = TraitsFromLocalView<LocalView>;
    struct Settings {
      double emod_;
      double nu_;
      std::function<Eigen::Vector<double, Traits::worlddim>(const Eigen::Vector<double, Traits::worlddim>&,
                                                            const double&)>
          volumeLoad;
    };
    NonLinearElasticityFE(Basis& globalBasis, const typename LocalView::Element& element, const Settings& settings)
        : BaseDisp(globalBasis, element),
          BaseAD(globalBasis, element),
          localView_{globalBasis.localView()},
          settings_(settings) {
=======
    template <typename VolumeLoad, typename NeumannBoundaryLoad>
    NonLinearElasticityFE(Basis& globalBasis, const typename LocalView::Element& element, double emod, double nu,
                          const BoundaryPatch<GridView>* neumannBoundary,
                          const NeumannBoundaryLoad& neumannBoundaryLoad, const VolumeLoad& p_volumeLoad)
        : BaseDisp(globalBasis, element),
          BaseAD(globalBasis, element),
          localView_{globalBasis.localView()},
          volumeLoad(p_volumeLoad),
          neumannBoundaryLoad_{neumannBoundaryLoad},
          neumannBoundary_{neumannBoundary},
          emod_{emod},
          nu_{nu} {
>>>>>>> 4067746c
      localView_.bind(element);
      const int order = 2 * (localView_.tree().child(0).finiteElement().localBasis().order());
      localBasis      = Ikarus::LocalBasis(localView_.tree().child(0).finiteElement().localBasis());
      localBasis.bind(Dune::QuadratureRules<double, Traits::mydim>::rule(localView_.element().type(), order),
                      bindDerivatives(0, 1));
    }

    const auto& settings() const { return settings_; }

  private:
    template <class ScalarType>
    ScalarType calculateScalarImpl(const FERequirementType& req, Eigen::VectorX<ScalarType>& dx) const {
      const auto& d      = req.getSolution(Ikarus::FESolutions::displacement);
      const auto& lambda = req.getParameter(Ikarus::FEParameter::loadfactor);

      auto& first_child = localView_.tree().child(0);
      const auto& fe    = first_child.finiteElement();
      Dune::BlockVector<Ikarus::RealTuple<ScalarType, Traits::dimension>> disp(fe.size());

      for (auto i = 0U; i < fe.size(); ++i)
        for (auto k2 = 0U; k2 < Traits::mydim; ++k2)
          disp[i][k2] = dx[i * 2 + k2] + d[localView_.index(localView_.tree().child(k2).localIndex(i))[0]];

      ScalarType energy = 0.0;
      const int order   = 2 * (fe.localBasis().order());
      const auto& rule  = Dune::QuadratureRules<double, Traits::mydim>::rule(localView_.element().type(), order);
      Eigen::Matrix3<ScalarType> C;
      C.setZero();  // plane stress
      C(0, 0) = C(1, 1) = 1;
      C(0, 1) = C(1, 0) = settings().nu_;
      C(2, 2)           = (1 - settings().nu_) / 2;
      C *= settings().emod_ / (1 - settings().nu_ * settings().nu_);
      const auto geo = localView_.element().geometry();
      Ikarus::StandardLocalFunction uFunction(localBasis, disp);
      for (const auto& [gpIndex, gp] : uFunction.viewOverIntegrationPoints()) {
        const auto Jinv = toEigenMatrix(geo.jacobianTransposed(gp.position())).transpose().inverse().eval();
        const auto u    = uFunction.evaluateFunction(gpIndex);
        const auto H
            = uFunction.evaluateDerivative(gpIndex, wrt(DerivativeDirections::spatialAll), transformWith(Jinv));
        const auto E      = (0.5 * (H.transpose() + H + H.transpose() * H)).eval();
        const auto EVoigt = toVoigt(E);

        Eigen::Vector<double, Traits::worlddim> fext = settings().volumeLoad(toEigenVector(gp.position()), lambda);
        energy += (0.5 * EVoigt.dot(C * EVoigt) - u.dot(fext)) * geo.integrationElement(gp.position()) * gp.weight();
      }

      // line or surface loads, i.e. neumann boundary
      if (not neumannBoundary_) return energy;

      auto element = localView_.element();
      for (auto&& intersection : intersections(neumannBoundary_->gridView(), element)) {
        if (not neumannBoundary_ or not neumannBoundary_->contains(intersection)) continue;

        const auto& quadLine = Dune::QuadratureRules<double, Traits::mydim - 1>::rule(intersection.type(), order);

        for (const auto& curQuad : quadLine) {
          // Local position of the quadrature point
          const Dune::FieldVector<double, Traits::mydim>& quadPos
              = intersection.geometryInInside().global(curQuad.position());

          const double integrationElement = intersection.geometry().integrationElement(curQuad.position());

          // The value of the local function
          const auto u = uFunction.evaluateFunction(quadPos);

          // Value of the Neumann data at the current position
          auto neumannValue
              = neumannBoundaryLoad_(toEigenVector(intersection.geometry().global(curQuad.position())), lambda);

          energy -= neumannValue.dot(u) * curQuad.weight() * integrationElement;
        }
      }

      return energy;
    }

    LocalView localView_;
    Ikarus::LocalBasis<
        std::remove_cvref_t<decltype(std::declval<LocalView>().tree().child(0).finiteElement().localBasis())>>
        localBasis;
<<<<<<< HEAD
    Settings settings_;
=======
    std::function<Eigen::Vector<double, Traits::worlddim>(const Eigen::Vector<double, Traits::worlddim>&,
                                                          const double&)>
        volumeLoad;
    std::function<Eigen::Vector<double, Traits::worlddim>(const Eigen::Vector<double, Traits::worlddim>&,
                                                          const double&)>
        neumannBoundaryLoad_;
    const BoundaryPatch<GridView>* neumannBoundary_;
    double emod_;
    double nu_;
>>>>>>> 4067746c
  };

}  // namespace Ikarus
<|MERGE_RESOLUTION|>--- conflicted
+++ resolved
@@ -1,183 +1,156 @@
-
-/*
- * This file is part of the Ikarus distribution (https://github.com/IkarusRepo/Ikarus).
- * Copyright (c) 2021-2022. The Ikarus developers.
- *
- * This library is free software; you can redistribute it and/or
- *  modify it under the terms of the GNU Lesser General Public
- *  License as published by the Free Software Foundation; either
- *  version 2.1 of the License, or (at your option) any later version.
- *
- * This library is distributed in the hope that it will be useful,
- * but WITHOUT ANY WARRANTY; without even the implied warranty of
- * MERCHANTABILITY or FITNESS FOR A PARTICULAR PURPOSE.  See the GNU
- * Lesser General Public License for more details.
- *
- * You should have received a copy of the GNU Lesser General Public
- * License along with this library; if not, write to the Free Software
- * Foundation, Inc., 51 Franklin Street, Fifth Floor, Boston, MA  02110-1301 USA
- */
-
-#pragma once
-#include "src/include/ikarus/finiteElements/feBases/powerBasisFE.hh"
-#include "src/include/ikarus/finiteElements/feTraits.hh"
-
-#include <concepts>
-#include <iosfwd>
-
-#include <dune/common/classname.hh>
-#include <dune/fufem/boundarypatch.hh>
-#include <dune/geometry/quadraturerules.hh>
-#include <dune/geometry/type.hh>
-
-#include <autodiff/forward/dual.hpp>
-#include <autodiff/forward/dual/eigen.hpp>
-
-#include <ikarus/finiteElements/feBases/autodiffFE.hh>
-#include <ikarus/finiteElements/feRequirements.hh>
-#include <ikarus/finiteElements/physicsHelper.hh>
-#include <ikarus/localBasis/localBasis.hh>
-#include <ikarus/localFunctions/impl/standardLocalFunction.hh>
-#include <ikarus/manifolds/realTuple.hh>
-#include <ikarus/utils/eigenDuneTransformations.hh>
-#include <ikarus/utils/linearAlgebraHelper.hh>
-
-namespace Ikarus {
-
-  template <typename Basis>
-  class NonLinearElasticityFE : public PowerBasisFE<Basis>,
-                                public Ikarus::AutoDiffFE<NonLinearElasticityFE<Basis>, Basis> {
-  public:
-    using BaseDisp = PowerBasisFE<Basis>;  // Handles globalIndices function
-    using BaseAD   = AutoDiffFE<NonLinearElasticityFE<Basis>, Basis>;
-    using BaseAD::size;
-    using GlobalIndex = typename PowerBasisFE<Basis>::GlobalIndex;
-    friend BaseAD;
-    using FERequirementType = FErequirements<Eigen::VectorXd>;
-    using LocalView         = typename Basis::LocalView;
-    using GridView          = typename Basis::GridView;
-
-<<<<<<< HEAD
-    using Traits = TraitsFromLocalView<LocalView>;
-    struct Settings {
-      double emod_;
-      double nu_;
-      std::function<Eigen::Vector<double, Traits::worlddim>(const Eigen::Vector<double, Traits::worlddim>&,
-                                                            const double&)>
-          volumeLoad;
-    };
-    NonLinearElasticityFE(Basis& globalBasis, const typename LocalView::Element& element, const Settings& settings)
-        : BaseDisp(globalBasis, element),
-          BaseAD(globalBasis, element),
-          localView_{globalBasis.localView()},
-          settings_(settings) {
-=======
-    template <typename VolumeLoad, typename NeumannBoundaryLoad>
-    NonLinearElasticityFE(Basis& globalBasis, const typename LocalView::Element& element, double emod, double nu,
-                          const BoundaryPatch<GridView>* neumannBoundary,
-                          const NeumannBoundaryLoad& neumannBoundaryLoad, const VolumeLoad& p_volumeLoad)
-        : BaseDisp(globalBasis, element),
-          BaseAD(globalBasis, element),
-          localView_{globalBasis.localView()},
-          volumeLoad(p_volumeLoad),
-          neumannBoundaryLoad_{neumannBoundaryLoad},
-          neumannBoundary_{neumannBoundary},
-          emod_{emod},
-          nu_{nu} {
->>>>>>> 4067746c
-      localView_.bind(element);
-      const int order = 2 * (localView_.tree().child(0).finiteElement().localBasis().order());
-      localBasis      = Ikarus::LocalBasis(localView_.tree().child(0).finiteElement().localBasis());
-      localBasis.bind(Dune::QuadratureRules<double, Traits::mydim>::rule(localView_.element().type(), order),
-                      bindDerivatives(0, 1));
-    }
-
-    const auto& settings() const { return settings_; }
-
-  private:
-    template <class ScalarType>
-    ScalarType calculateScalarImpl(const FERequirementType& req, Eigen::VectorX<ScalarType>& dx) const {
-      const auto& d      = req.getSolution(Ikarus::FESolutions::displacement);
-      const auto& lambda = req.getParameter(Ikarus::FEParameter::loadfactor);
-
-      auto& first_child = localView_.tree().child(0);
-      const auto& fe    = first_child.finiteElement();
-      Dune::BlockVector<Ikarus::RealTuple<ScalarType, Traits::dimension>> disp(fe.size());
-
-      for (auto i = 0U; i < fe.size(); ++i)
-        for (auto k2 = 0U; k2 < Traits::mydim; ++k2)
-          disp[i][k2] = dx[i * 2 + k2] + d[localView_.index(localView_.tree().child(k2).localIndex(i))[0]];
-
-      ScalarType energy = 0.0;
-      const int order   = 2 * (fe.localBasis().order());
-      const auto& rule  = Dune::QuadratureRules<double, Traits::mydim>::rule(localView_.element().type(), order);
-      Eigen::Matrix3<ScalarType> C;
-      C.setZero();  // plane stress
-      C(0, 0) = C(1, 1) = 1;
-      C(0, 1) = C(1, 0) = settings().nu_;
-      C(2, 2)           = (1 - settings().nu_) / 2;
-      C *= settings().emod_ / (1 - settings().nu_ * settings().nu_);
-      const auto geo = localView_.element().geometry();
-      Ikarus::StandardLocalFunction uFunction(localBasis, disp);
-      for (const auto& [gpIndex, gp] : uFunction.viewOverIntegrationPoints()) {
-        const auto Jinv = toEigenMatrix(geo.jacobianTransposed(gp.position())).transpose().inverse().eval();
-        const auto u    = uFunction.evaluateFunction(gpIndex);
-        const auto H
-            = uFunction.evaluateDerivative(gpIndex, wrt(DerivativeDirections::spatialAll), transformWith(Jinv));
-        const auto E      = (0.5 * (H.transpose() + H + H.transpose() * H)).eval();
-        const auto EVoigt = toVoigt(E);
-
-        Eigen::Vector<double, Traits::worlddim> fext = settings().volumeLoad(toEigenVector(gp.position()), lambda);
-        energy += (0.5 * EVoigt.dot(C * EVoigt) - u.dot(fext)) * geo.integrationElement(gp.position()) * gp.weight();
-      }
-
-      // line or surface loads, i.e. neumann boundary
-      if (not neumannBoundary_) return energy;
-
-      auto element = localView_.element();
-      for (auto&& intersection : intersections(neumannBoundary_->gridView(), element)) {
-        if (not neumannBoundary_ or not neumannBoundary_->contains(intersection)) continue;
-
-        const auto& quadLine = Dune::QuadratureRules<double, Traits::mydim - 1>::rule(intersection.type(), order);
-
-        for (const auto& curQuad : quadLine) {
-          // Local position of the quadrature point
-          const Dune::FieldVector<double, Traits::mydim>& quadPos
-              = intersection.geometryInInside().global(curQuad.position());
-
-          const double integrationElement = intersection.geometry().integrationElement(curQuad.position());
-
-          // The value of the local function
-          const auto u = uFunction.evaluateFunction(quadPos);
-
-          // Value of the Neumann data at the current position
-          auto neumannValue
-              = neumannBoundaryLoad_(toEigenVector(intersection.geometry().global(curQuad.position())), lambda);
-
-          energy -= neumannValue.dot(u) * curQuad.weight() * integrationElement;
-        }
-      }
-
-      return energy;
-    }
-
-    LocalView localView_;
-    Ikarus::LocalBasis<
-        std::remove_cvref_t<decltype(std::declval<LocalView>().tree().child(0).finiteElement().localBasis())>>
-        localBasis;
-<<<<<<< HEAD
-    Settings settings_;
-=======
-    std::function<Eigen::Vector<double, Traits::worlddim>(const Eigen::Vector<double, Traits::worlddim>&,
-                                                          const double&)>
-        volumeLoad;
-    std::function<Eigen::Vector<double, Traits::worlddim>(const Eigen::Vector<double, Traits::worlddim>&,
-                                                          const double&)>
-        neumannBoundaryLoad_;
-    const BoundaryPatch<GridView>* neumannBoundary_;
-    double emod_;
-    double nu_;
->>>>>>> 4067746c
-  };
-
-}  // namespace Ikarus
+
+/*
+ * This file is part of the Ikarus distribution (https://github.com/IkarusRepo/Ikarus).
+ * Copyright (c) 2021-2022. The Ikarus developers.
+ *
+ * This library is free software; you can redistribute it and/or
+ *  modify it under the terms of the GNU Lesser General Public
+ *  License as published by the Free Software Foundation; either
+ *  version 2.1 of the License, or (at your option) any later version.
+ *
+ * This library is distributed in the hope that it will be useful,
+ * but WITHOUT ANY WARRANTY; without even the implied warranty of
+ * MERCHANTABILITY or FITNESS FOR A PARTICULAR PURPOSE.  See the GNU
+ * Lesser General Public License for more details.
+ *
+ * You should have received a copy of the GNU Lesser General Public
+ * License along with this library; if not, write to the Free Software
+ * Foundation, Inc., 51 Franklin Street, Fifth Floor, Boston, MA  02110-1301 USA
+ */
+
+#pragma once
+#include "src/include/ikarus/finiteElements/feBases/powerBasisFE.hh"
+#include "src/include/ikarus/finiteElements/feTraits.hh"
+
+#include <concepts>
+#include <iosfwd>
+
+#include <dune/common/classname.hh>
+#include <dune/fufem/boundarypatch.hh>
+#include <dune/geometry/quadraturerules.hh>
+#include <dune/geometry/type.hh>
+
+#include <autodiff/forward/dual.hpp>
+#include <autodiff/forward/dual/eigen.hpp>
+
+#include <ikarus/finiteElements/feBases/autodiffFE.hh>
+#include <ikarus/finiteElements/feRequirements.hh>
+#include <ikarus/finiteElements/physicsHelper.hh>
+#include <ikarus/localBasis/localBasis.hh>
+#include <ikarus/localFunctions/impl/standardLocalFunction.hh>
+#include <ikarus/manifolds/realTuple.hh>
+#include <ikarus/utils/eigenDuneTransformations.hh>
+#include <ikarus/utils/linearAlgebraHelper.hh>
+
+namespace Ikarus {
+
+  template <typename Basis>
+  class NonLinearElasticityFE : public PowerBasisFE<Basis>,
+                                public Ikarus::AutoDiffFE<NonLinearElasticityFE<Basis>, Basis> {
+  public:
+    using BaseDisp = PowerBasisFE<Basis>;  // Handles globalIndices function
+    using BaseAD   = AutoDiffFE<NonLinearElasticityFE<Basis>, Basis>;
+    using BaseAD::size;
+    using GlobalIndex = typename PowerBasisFE<Basis>::GlobalIndex;
+    friend BaseAD;
+    using FERequirementType = FErequirements<Eigen::VectorXd>;
+    using LocalView         = typename Basis::LocalView;
+    using GridView          = typename Basis::GridView;
+
+    using Traits = TraitsFromLocalView<LocalView>;
+    struct Settings {
+      double emod_;
+      double nu_;
+      std::function<Eigen::Vector<double, Traits::worlddim>(const Eigen::Vector<double, Traits::worlddim>&,
+                                                            const double&)>
+          volumeLoad;
+    };
+    NonLinearElasticityFE(Basis& globalBasis, const typename LocalView::Element& element, const Settings& settings)
+        : BaseDisp(globalBasis, element),
+          BaseAD(globalBasis, element),
+          localView_{globalBasis.localView()},
+          settings_(settings) {
+      localView_.bind(element);
+      const int order = 2 * (localView_.tree().child(0).finiteElement().localBasis().order());
+      localBasis      = Ikarus::LocalBasis(localView_.tree().child(0).finiteElement().localBasis());
+      localBasis.bind(Dune::QuadratureRules<double, Traits::mydim>::rule(localView_.element().type(), order),
+                      bindDerivatives(0, 1));
+    }
+
+    const auto& settings() const { return settings_; }
+
+  private:
+    template <class ScalarType>
+    ScalarType calculateScalarImpl(const FERequirementType& req, Eigen::VectorX<ScalarType>& dx) const {
+      const auto& d      = req.getSolution(Ikarus::FESolutions::displacement);
+      const auto& lambda = req.getParameter(Ikarus::FEParameter::loadfactor);
+
+      auto& first_child = localView_.tree().child(0);
+      const auto& fe    = first_child.finiteElement();
+      Dune::BlockVector<Ikarus::RealTuple<ScalarType, Traits::dimension>> disp(fe.size());
+
+      for (auto i = 0U; i < fe.size(); ++i)
+        for (auto k2 = 0U; k2 < Traits::mydim; ++k2)
+          disp[i][k2] = dx[i * 2 + k2] + d[localView_.index(localView_.tree().child(k2).localIndex(i))[0]];
+
+      ScalarType energy = 0.0;
+      const int order   = 2 * (fe.localBasis().order());
+      const auto& rule  = Dune::QuadratureRules<double, Traits::mydim>::rule(localView_.element().type(), order);
+      Eigen::Matrix3<ScalarType> C;
+      C.setZero();  // plane stress
+      C(0, 0) = C(1, 1) = 1;
+      C(0, 1) = C(1, 0) = settings().nu_;
+      C(2, 2)           = (1 - settings().nu_) / 2;
+      C *= settings().emod_ / (1 - settings().nu_ * settings().nu_);
+      const auto geo = localView_.element().geometry();
+      Ikarus::StandardLocalFunction uFunction(localBasis, disp);
+      for (const auto& [gpIndex, gp] : uFunction.viewOverIntegrationPoints()) {
+        const auto Jinv = toEigenMatrix(geo.jacobianTransposed(gp.position())).transpose().inverse().eval();
+        const auto u    = uFunction.evaluateFunction(gpIndex);
+        const auto H
+            = uFunction.evaluateDerivative(gpIndex, wrt(DerivativeDirections::spatialAll), transformWith(Jinv));
+        const auto E      = (0.5 * (H.transpose() + H + H.transpose() * H)).eval();
+        const auto EVoigt = toVoigt(E);
+
+        Eigen::Vector<double, Traits::worlddim> fext = settings().volumeLoad(toEigenVector(gp.position()), lambda);
+        energy += (0.5 * EVoigt.dot(C * EVoigt) - u.dot(fext)) * geo.integrationElement(gp.position()) * gp.weight();
+      }
+
+      // line or surface loads, i.e. neumann boundary
+      if (not neumannBoundary_) return energy;
+
+      auto element = localView_.element();
+      for (auto&& intersection : intersections(neumannBoundary_->gridView(), element)) {
+        if (not neumannBoundary_ or not neumannBoundary_->contains(intersection)) continue;
+
+        const auto& quadLine = Dune::QuadratureRules<double, Traits::mydim - 1>::rule(intersection.type(), order);
+
+        for (const auto& curQuad : quadLine) {
+          // Local position of the quadrature point
+          const Dune::FieldVector<double, Traits::mydim>& quadPos
+              = intersection.geometryInInside().global(curQuad.position());
+
+          const double integrationElement = intersection.geometry().integrationElement(curQuad.position());
+
+          // The value of the local function
+          const auto u = uFunction.evaluateFunction(quadPos);
+
+          // Value of the Neumann data at the current position
+          auto neumannValue
+              = neumannBoundaryLoad_(toEigenVector(intersection.geometry().global(curQuad.position())), lambda);
+
+          energy -= neumannValue.dot(u) * curQuad.weight() * integrationElement;
+        }
+      }
+
+      return energy;
+    }
+
+    LocalView localView_;
+    Ikarus::LocalBasis<
+        std::remove_cvref_t<decltype(std::declval<LocalView>().tree().child(0).finiteElement().localBasis())>>
+        localBasis;
+    Settings settings_;
+  };
+
+}  // namespace Ikarus