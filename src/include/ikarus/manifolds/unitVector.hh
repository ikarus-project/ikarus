//
// Created by Alex on 19.05.2021.
//

#pragma once
#include <concepts>

#include <ikarus/utils/eigenDuneTransformations.hh>

namespace Ikarus {
  /**
   * \brief FunctionReturnType of unit vectors \f$\mathcal{S}^{d-1}\f$ embedded into space \f$\mathbb{R}^d\f$
   *
   * \tparam ct The type used for the scalar coordinate values, e.g. double,float
   * \tparam d Dimension of the embedding space of the manifold
   */
  template <typename ct, int d>
  class UnitVector {
  public:
    /** \brief Type used for coordinates */
    using ctype      = ct;
    using field_type = ct;

    /** \brief Size of how much values are needed to store the manifold */
    static constexpr int valueSize = d;

    /** \brief Size of how much values are needed to store the correction vector */
    static constexpr int correctionSize = d - 1;

    /** \brief VectorType of the values of the manifold */
    using CoordinateType = typename Eigen::Vector<ctype, valueSize>;

    /** \brief VectorType of the values of the correction living in the tangentspace */
    using CorrectionType = typename Eigen::Vector<ctype, correctionSize>;

    UnitVector() = default;

    /** \brief Copy-Constructor from the values in terms of coordinateType */
    explicit UnitVector(const CoordinateType &vec) noexcept : var{vec.normalized()} {}

    /** \brief Move-Constructor from the values in terms of coordinateType */
    explicit UnitVector(CoordinateType &&vec) noexcept : var{vec.normalized()} {}

<<<<<<< HEAD
    const CoordinateType &getValue() const { return var; }
=======
    const CoordinateType& getValue() const { return var; }
>>>>>>> 4c844898

    void setValue(const CoordinateType &vec) { var = vec.normalized(); }

    /** \brief Set the coordinates of the manifold by r_value reference */
    void setValue(CoordinateType &&vec) { var = std::move(vec.normalized()); }

    /** \brief Access to data by const reference */
    const ctype &operator[](int i) const { return var[i]; }

    /** \brief Access to data by const reference */
    ctype &operator[](int i) { return var[i]; }

    /** \brief size */
    [[nodiscard]] size_t size() const { return var.size(); }

    auto begin() { return var.begin(); }
    auto end() { return var.end(); }

    auto begin() const { return var.begin(); }
    auto end() const { return var.end(); }

    template <typename OtherType>
    struct Rebind {
      using other = UnitVector<OtherType, valueSize>;
    };

    /** \brief Update the manifold by an correction vector of size correctionSize
     * For the unit vector in R^3 the correction are of size 2
     * Therefore, we need an basis for the tangent space.
     * This means we have two three dimensional vectors spanning this space.
     * This is done using the function orthonormalFrame which returns a 3x2 Matrix */
    void update(const CorrectionType &correction) {
      var += orthonormalFrame() * correction;
      var.normalize();  // projection-based retraction
    }

    static Eigen::Matrix<ctype, valueSize, valueSize> derivativeOfProjectionWRTposition(
        const Eigen::Vector<ctype, valueSize> &p) {
      const ctype norm                         = p.norm();
      const Eigen::Vector<ctype, valueSize> pN = p / norm;

      Eigen::Matrix<ctype, valueSize, valueSize> result
          = (Eigen::Matrix<ctype, valueSize, valueSize>::Identity() - pN * pN.transpose()) / norm;

      return result;
    }

    template <typename Derived>
    static Eigen::Matrix<ctype, valueSize, valueSize> secondDerivativeOfProjectionWRTposition(
        const Eigen::Vector<ctype, valueSize> &p, const Eigen::MatrixBase<Derived> &along) {
      const ctype normSquared = p.squaredNorm();
      using std::sqrt;
      const ctype norm                         = sqrt(normSquared);
      const Eigen::Vector<ctype, valueSize> pN = p / norm;

      Eigen::Matrix<ctype, valueSize, valueSize> Q_along
          = 1 / normSquared
            * (pN.dot(along) * (3 * pN * pN.transpose() - Eigen::Matrix<ctype, valueSize, valueSize>::Identity())
               - along * pN.transpose() - pN * along.transpose());

      return Q_along;
    }

    static Eigen::Matrix<ctype, valueSize, valueSize> thirdDerivativeOfProjectionWRTposition(
        const Eigen::Vector<ctype, valueSize> &p, const Eigen::Ref<const Eigen::Vector<ctype, valueSize>> &along1,
        const Eigen::Ref<const Eigen::Vector<ctype, valueSize>> &along2) {
      using FieldMat          = Eigen::Matrix<ctype, valueSize, valueSize>;
      const ctype normSquared = p.squaredNorm();
      using std::sqrt;
      const ctype norm                         = sqrt(normSquared);
      const Eigen::Vector<ctype, valueSize> pN = p / norm;
      const ctype tscala1                      = pN.dot(along1);
      const ctype tscalwd1                     = pN.dot(along2);
      const ctype a1scalwd1                    = along1.dot(along2);
      const ctype normwcubinv                  = 1 / (normSquared * norm);
      const FieldMat a1dyadt                   = along1 * pN.transpose();
      const FieldMat wd1dyadt                  = along2 * pN.transpose();
      const FieldMat tDyadict                  = pN * pN.transpose();
      const FieldMat Id3minus5tdyadt           = FieldMat::Identity() - 5.0 * tDyadict;
      FieldMat Chi_along                       = normwcubinv
                           * (3.0 * tscalwd1 * (a1dyadt + 0.5 * tscala1 * Id3minus5tdyadt)
                              + 3.0 * (0.5 * a1scalwd1 * tDyadict + tscala1 * wd1dyadt) - along1 * along2.transpose()
                              - a1scalwd1 * 0.5 * FieldMat::Identity());
      Chi_along = (Chi_along + Chi_along.transpose()).eval();
      return Chi_along;
    }

    /** \brief Compute an orthonormal basis of the tangent space of S^n.
     * Taken from Oliver Sander's dune-gfe */
    Eigen::Matrix<ctype, valueSize, correctionSize> orthonormalFrame() const {
      using ResultType = Eigen::Matrix<ctype, valueSize, correctionSize>;
      ResultType result;

      // Coordinates of the stereographic projection
      Eigen::Matrix<ctype, correctionSize, 1> X;

      if (var[correctionSize] <= 0)
        // Stereographic projection from the north pole onto R^{N-1}
        X = var.template head<correctionSize>() / (1 - var[correctionSize]);
      else
        // Stereographic projection from the south pole onto R^{N-1}
        X = var.template head<correctionSize>() / (1 + var[correctionSize]);

      result.template topLeftCorner<correctionSize, correctionSize>()
          = (2 * (1 + X.squaredNorm())) * Eigen::Matrix<ctype, correctionSize, correctionSize>::Identity()
            - 4 * X * X.transpose();
      result.template bottomLeftCorner<1, correctionSize>() = 4 * X.transpose();

      // Upper hemisphere: adapt formulas so it is the stereographic projection from the south pole
      if (var[correctionSize] > 0) result.template bottomLeftCorner<1, correctionSize>() *= -1;

      // normalize the cols to make the orthogonal basis orthonormal
      result.colwise().normalize();

      return result;
    }

    auto &operator+=(const CorrectionType &correction) {
      this->update(correction);
      return *this;
    }

  private:
    CoordinateType var{CoordinateType::UnitX()};
  };

template <typename ctype2, int d2>
  bool operator==(const UnitVector<ctype2, d2> &v1,const UnitVector<ctype2, d2> &v2)
{
    return  v1.getValue()==v2.getValue();
}

  template <typename ctype2, int d2>
  bool operator==(const UnitVector<ctype2, d2> &v1, const UnitVector<ctype2, d2> &v2) {
    return v1.getValue() == v2.getValue();
  }

  template <typename ctype2, int d2>
  std::ostream &operator<<(std::ostream &s, const UnitVector<ctype2, d2> &var2) {
    s << var2.getValue();
    return s;
  }

  template <typename ctype2, int d2>
  [[nodiscard]] UnitVector<ctype2, d2> update(const UnitVector<ctype2, d2> &rt,
                                              const typename UnitVector<ctype2, d2>::CorrectionType &correction) {
    return UnitVector<ctype2, d2>(rt.getValue() + rt.orthonormalFrame() * correction);
  }

  template <typename ctype2, int d2>
  [[nodiscard]] UnitVector<ctype2, d2> operator+(const UnitVector<ctype2, d2> &rt,
                                                 const typename UnitVector<ctype2, d2>::CorrectionType &correction) {
    return UnitVector<ctype2, d2>(rt.getValue() + rt.orthonormalFrame() * correction);
  }

  template <typename ctype2, int d2>
  class RealTuple;

  template <typename ctype2, int d2, typename Scalar>
  requires std::is_arithmetic_v<Scalar>
  [[nodiscard]] RealTuple<ctype2, d2> operator*(const UnitVector<ctype2, d2> &rt, const Scalar &factor) {
    return RealTuple<ctype2, d2>(rt.getValue() * factor);
  }

  template <typename ctype2, int d2, typename Scalar>
  requires std::is_arithmetic_v<Scalar>
  [[nodiscard]] RealTuple<ctype2, d2> operator*(const Scalar &factor, const UnitVector<ctype2, d2> &rt) {
    return rt * factor;
  }

}  // namespace Ikarus
<|MERGE_RESOLUTION|>--- conflicted
+++ resolved
@@ -1,219 +1,215 @@
-//
-// Created by Alex on 19.05.2021.
-//
-
-#pragma once
-#include <concepts>
-
-#include <ikarus/utils/eigenDuneTransformations.hh>
-
-namespace Ikarus {
-  /**
-   * \brief FunctionReturnType of unit vectors \f$\mathcal{S}^{d-1}\f$ embedded into space \f$\mathbb{R}^d\f$
-   *
-   * \tparam ct The type used for the scalar coordinate values, e.g. double,float
-   * \tparam d Dimension of the embedding space of the manifold
-   */
-  template <typename ct, int d>
-  class UnitVector {
-  public:
-    /** \brief Type used for coordinates */
-    using ctype      = ct;
-    using field_type = ct;
-
-    /** \brief Size of how much values are needed to store the manifold */
-    static constexpr int valueSize = d;
-
-    /** \brief Size of how much values are needed to store the correction vector */
-    static constexpr int correctionSize = d - 1;
-
-    /** \brief VectorType of the values of the manifold */
-    using CoordinateType = typename Eigen::Vector<ctype, valueSize>;
-
-    /** \brief VectorType of the values of the correction living in the tangentspace */
-    using CorrectionType = typename Eigen::Vector<ctype, correctionSize>;
-
-    UnitVector() = default;
-
-    /** \brief Copy-Constructor from the values in terms of coordinateType */
-    explicit UnitVector(const CoordinateType &vec) noexcept : var{vec.normalized()} {}
-
-    /** \brief Move-Constructor from the values in terms of coordinateType */
-    explicit UnitVector(CoordinateType &&vec) noexcept : var{vec.normalized()} {}
-
-<<<<<<< HEAD
-    const CoordinateType &getValue() const { return var; }
-=======
-    const CoordinateType& getValue() const { return var; }
->>>>>>> 4c844898
-
-    void setValue(const CoordinateType &vec) { var = vec.normalized(); }
-
-    /** \brief Set the coordinates of the manifold by r_value reference */
-    void setValue(CoordinateType &&vec) { var = std::move(vec.normalized()); }
-
-    /** \brief Access to data by const reference */
-    const ctype &operator[](int i) const { return var[i]; }
-
-    /** \brief Access to data by const reference */
-    ctype &operator[](int i) { return var[i]; }
-
-    /** \brief size */
-    [[nodiscard]] size_t size() const { return var.size(); }
-
-    auto begin() { return var.begin(); }
-    auto end() { return var.end(); }
-
-    auto begin() const { return var.begin(); }
-    auto end() const { return var.end(); }
-
-    template <typename OtherType>
-    struct Rebind {
-      using other = UnitVector<OtherType, valueSize>;
-    };
-
-    /** \brief Update the manifold by an correction vector of size correctionSize
-     * For the unit vector in R^3 the correction are of size 2
-     * Therefore, we need an basis for the tangent space.
-     * This means we have two three dimensional vectors spanning this space.
-     * This is done using the function orthonormalFrame which returns a 3x2 Matrix */
-    void update(const CorrectionType &correction) {
-      var += orthonormalFrame() * correction;
-      var.normalize();  // projection-based retraction
-    }
-
-    static Eigen::Matrix<ctype, valueSize, valueSize> derivativeOfProjectionWRTposition(
-        const Eigen::Vector<ctype, valueSize> &p) {
-      const ctype norm                         = p.norm();
-      const Eigen::Vector<ctype, valueSize> pN = p / norm;
-
-      Eigen::Matrix<ctype, valueSize, valueSize> result
-          = (Eigen::Matrix<ctype, valueSize, valueSize>::Identity() - pN * pN.transpose()) / norm;
-
-      return result;
-    }
-
-    template <typename Derived>
-    static Eigen::Matrix<ctype, valueSize, valueSize> secondDerivativeOfProjectionWRTposition(
-        const Eigen::Vector<ctype, valueSize> &p, const Eigen::MatrixBase<Derived> &along) {
-      const ctype normSquared = p.squaredNorm();
-      using std::sqrt;
-      const ctype norm                         = sqrt(normSquared);
-      const Eigen::Vector<ctype, valueSize> pN = p / norm;
-
-      Eigen::Matrix<ctype, valueSize, valueSize> Q_along
-          = 1 / normSquared
-            * (pN.dot(along) * (3 * pN * pN.transpose() - Eigen::Matrix<ctype, valueSize, valueSize>::Identity())
-               - along * pN.transpose() - pN * along.transpose());
-
-      return Q_along;
-    }
-
-    static Eigen::Matrix<ctype, valueSize, valueSize> thirdDerivativeOfProjectionWRTposition(
-        const Eigen::Vector<ctype, valueSize> &p, const Eigen::Ref<const Eigen::Vector<ctype, valueSize>> &along1,
-        const Eigen::Ref<const Eigen::Vector<ctype, valueSize>> &along2) {
-      using FieldMat          = Eigen::Matrix<ctype, valueSize, valueSize>;
-      const ctype normSquared = p.squaredNorm();
-      using std::sqrt;
-      const ctype norm                         = sqrt(normSquared);
-      const Eigen::Vector<ctype, valueSize> pN = p / norm;
-      const ctype tscala1                      = pN.dot(along1);
-      const ctype tscalwd1                     = pN.dot(along2);
-      const ctype a1scalwd1                    = along1.dot(along2);
-      const ctype normwcubinv                  = 1 / (normSquared * norm);
-      const FieldMat a1dyadt                   = along1 * pN.transpose();
-      const FieldMat wd1dyadt                  = along2 * pN.transpose();
-      const FieldMat tDyadict                  = pN * pN.transpose();
-      const FieldMat Id3minus5tdyadt           = FieldMat::Identity() - 5.0 * tDyadict;
-      FieldMat Chi_along                       = normwcubinv
-                           * (3.0 * tscalwd1 * (a1dyadt + 0.5 * tscala1 * Id3minus5tdyadt)
-                              + 3.0 * (0.5 * a1scalwd1 * tDyadict + tscala1 * wd1dyadt) - along1 * along2.transpose()
-                              - a1scalwd1 * 0.5 * FieldMat::Identity());
-      Chi_along = (Chi_along + Chi_along.transpose()).eval();
-      return Chi_along;
-    }
-
-    /** \brief Compute an orthonormal basis of the tangent space of S^n.
-     * Taken from Oliver Sander's dune-gfe */
-    Eigen::Matrix<ctype, valueSize, correctionSize> orthonormalFrame() const {
-      using ResultType = Eigen::Matrix<ctype, valueSize, correctionSize>;
-      ResultType result;
-
-      // Coordinates of the stereographic projection
-      Eigen::Matrix<ctype, correctionSize, 1> X;
-
-      if (var[correctionSize] <= 0)
-        // Stereographic projection from the north pole onto R^{N-1}
-        X = var.template head<correctionSize>() / (1 - var[correctionSize]);
-      else
-        // Stereographic projection from the south pole onto R^{N-1}
-        X = var.template head<correctionSize>() / (1 + var[correctionSize]);
-
-      result.template topLeftCorner<correctionSize, correctionSize>()
-          = (2 * (1 + X.squaredNorm())) * Eigen::Matrix<ctype, correctionSize, correctionSize>::Identity()
-            - 4 * X * X.transpose();
-      result.template bottomLeftCorner<1, correctionSize>() = 4 * X.transpose();
-
-      // Upper hemisphere: adapt formulas so it is the stereographic projection from the south pole
-      if (var[correctionSize] > 0) result.template bottomLeftCorner<1, correctionSize>() *= -1;
-
-      // normalize the cols to make the orthogonal basis orthonormal
-      result.colwise().normalize();
-
-      return result;
-    }
-
-    auto &operator+=(const CorrectionType &correction) {
-      this->update(correction);
-      return *this;
-    }
-
-  private:
-    CoordinateType var{CoordinateType::UnitX()};
-  };
-
-template <typename ctype2, int d2>
-  bool operator==(const UnitVector<ctype2, d2> &v1,const UnitVector<ctype2, d2> &v2)
-{
-    return  v1.getValue()==v2.getValue();
-}
-
-  template <typename ctype2, int d2>
-  bool operator==(const UnitVector<ctype2, d2> &v1, const UnitVector<ctype2, d2> &v2) {
-    return v1.getValue() == v2.getValue();
-  }
-
-  template <typename ctype2, int d2>
-  std::ostream &operator<<(std::ostream &s, const UnitVector<ctype2, d2> &var2) {
-    s << var2.getValue();
-    return s;
-  }
-
-  template <typename ctype2, int d2>
-  [[nodiscard]] UnitVector<ctype2, d2> update(const UnitVector<ctype2, d2> &rt,
-                                              const typename UnitVector<ctype2, d2>::CorrectionType &correction) {
-    return UnitVector<ctype2, d2>(rt.getValue() + rt.orthonormalFrame() * correction);
-  }
-
-  template <typename ctype2, int d2>
-  [[nodiscard]] UnitVector<ctype2, d2> operator+(const UnitVector<ctype2, d2> &rt,
-                                                 const typename UnitVector<ctype2, d2>::CorrectionType &correction) {
-    return UnitVector<ctype2, d2>(rt.getValue() + rt.orthonormalFrame() * correction);
-  }
-
-  template <typename ctype2, int d2>
-  class RealTuple;
-
-  template <typename ctype2, int d2, typename Scalar>
-  requires std::is_arithmetic_v<Scalar>
-  [[nodiscard]] RealTuple<ctype2, d2> operator*(const UnitVector<ctype2, d2> &rt, const Scalar &factor) {
-    return RealTuple<ctype2, d2>(rt.getValue() * factor);
-  }
-
-  template <typename ctype2, int d2, typename Scalar>
-  requires std::is_arithmetic_v<Scalar>
-  [[nodiscard]] RealTuple<ctype2, d2> operator*(const Scalar &factor, const UnitVector<ctype2, d2> &rt) {
-    return rt * factor;
-  }
-
-}  // namespace Ikarus
+//
+// Created by Alex on 19.05.2021.
+//
+
+#pragma once
+#include <concepts>
+
+#include <ikarus/utils/eigenDuneTransformations.hh>
+
+namespace Ikarus {
+  /**
+   * \brief FunctionReturnType of unit vectors \f$\mathcal{S}^{d-1}\f$ embedded into space \f$\mathbb{R}^d\f$
+   *
+   * \tparam ct The type used for the scalar coordinate values, e.g. double,float
+   * \tparam d Dimension of the embedding space of the manifold
+   */
+  template <typename ct, int d>
+  class UnitVector {
+  public:
+    /** \brief Type used for coordinates */
+    using ctype      = ct;
+    using field_type = ct;
+
+    /** \brief Size of how much values are needed to store the manifold */
+    static constexpr int valueSize = d;
+
+    /** \brief Size of how much values are needed to store the correction vector */
+    static constexpr int correctionSize = d - 1;
+
+    /** \brief VectorType of the values of the manifold */
+    using CoordinateType = typename Eigen::Vector<ctype, valueSize>;
+
+    /** \brief VectorType of the values of the correction living in the tangentspace */
+    using CorrectionType = typename Eigen::Vector<ctype, correctionSize>;
+
+    UnitVector() = default;
+
+    /** \brief Copy-Constructor from the values in terms of coordinateType */
+    explicit UnitVector(const CoordinateType &vec) noexcept : var{vec.normalized()} {}
+
+    /** \brief Move-Constructor from the values in terms of coordinateType */
+    explicit UnitVector(CoordinateType &&vec) noexcept : var{vec.normalized()} {}
+
+    const CoordinateType &getValue() const { return var; }
+
+    void setValue(const CoordinateType &vec) { var = vec.normalized(); }
+
+    /** \brief Set the coordinates of the manifold by r_value reference */
+    void setValue(CoordinateType &&vec) { var = std::move(vec.normalized()); }
+
+    /** \brief Access to data by const reference */
+    const ctype &operator[](int i) const { return var[i]; }
+
+    /** \brief Access to data by const reference */
+    ctype &operator[](int i) { return var[i]; }
+
+    /** \brief size */
+    [[nodiscard]] size_t size() const { return var.size(); }
+
+    auto begin() { return var.begin(); }
+    auto end() { return var.end(); }
+
+    auto begin() const { return var.begin(); }
+    auto end() const { return var.end(); }
+
+    template <typename OtherType>
+    struct Rebind {
+      using other = UnitVector<OtherType, valueSize>;
+    };
+
+    /** \brief Update the manifold by an correction vector of size correctionSize
+     * For the unit vector in R^3 the correction are of size 2
+     * Therefore, we need an basis for the tangent space.
+     * This means we have two three dimensional vectors spanning this space.
+     * This is done using the function orthonormalFrame which returns a 3x2 Matrix */
+    void update(const CorrectionType &correction) {
+      var += orthonormalFrame() * correction;
+      var.normalize();  // projection-based retraction
+    }
+
+    static Eigen::Matrix<ctype, valueSize, valueSize> derivativeOfProjectionWRTposition(
+        const Eigen::Vector<ctype, valueSize> &p) {
+      const ctype norm                         = p.norm();
+      const Eigen::Vector<ctype, valueSize> pN = p / norm;
+
+      Eigen::Matrix<ctype, valueSize, valueSize> result
+          = (Eigen::Matrix<ctype, valueSize, valueSize>::Identity() - pN * pN.transpose()) / norm;
+
+      return result;
+    }
+
+    template <typename Derived>
+    static Eigen::Matrix<ctype, valueSize, valueSize> secondDerivativeOfProjectionWRTposition(
+        const Eigen::Vector<ctype, valueSize> &p, const Eigen::MatrixBase<Derived> &along) {
+      const ctype normSquared = p.squaredNorm();
+      using std::sqrt;
+      const ctype norm                         = sqrt(normSquared);
+      const Eigen::Vector<ctype, valueSize> pN = p / norm;
+
+      Eigen::Matrix<ctype, valueSize, valueSize> Q_along
+          = 1 / normSquared
+            * (pN.dot(along) * (3 * pN * pN.transpose() - Eigen::Matrix<ctype, valueSize, valueSize>::Identity())
+               - along * pN.transpose() - pN * along.transpose());
+
+      return Q_along;
+    }
+
+    static Eigen::Matrix<ctype, valueSize, valueSize> thirdDerivativeOfProjectionWRTposition(
+        const Eigen::Vector<ctype, valueSize> &p, const Eigen::Ref<const Eigen::Vector<ctype, valueSize>> &along1,
+        const Eigen::Ref<const Eigen::Vector<ctype, valueSize>> &along2) {
+      using FieldMat          = Eigen::Matrix<ctype, valueSize, valueSize>;
+      const ctype normSquared = p.squaredNorm();
+      using std::sqrt;
+      const ctype norm                         = sqrt(normSquared);
+      const Eigen::Vector<ctype, valueSize> pN = p / norm;
+      const ctype tscala1                      = pN.dot(along1);
+      const ctype tscalwd1                     = pN.dot(along2);
+      const ctype a1scalwd1                    = along1.dot(along2);
+      const ctype normwcubinv                  = 1 / (normSquared * norm);
+      const FieldMat a1dyadt                   = along1 * pN.transpose();
+      const FieldMat wd1dyadt                  = along2 * pN.transpose();
+      const FieldMat tDyadict                  = pN * pN.transpose();
+      const FieldMat Id3minus5tdyadt           = FieldMat::Identity() - 5.0 * tDyadict;
+      FieldMat Chi_along                       = normwcubinv
+                           * (3.0 * tscalwd1 * (a1dyadt + 0.5 * tscala1 * Id3minus5tdyadt)
+                              + 3.0 * (0.5 * a1scalwd1 * tDyadict + tscala1 * wd1dyadt) - along1 * along2.transpose()
+                              - a1scalwd1 * 0.5 * FieldMat::Identity());
+      Chi_along = (Chi_along + Chi_along.transpose()).eval();
+      return Chi_along;
+    }
+
+    /** \brief Compute an orthonormal basis of the tangent space of S^n.
+     * Taken from Oliver Sander's dune-gfe */
+    Eigen::Matrix<ctype, valueSize, correctionSize> orthonormalFrame() const {
+      using ResultType = Eigen::Matrix<ctype, valueSize, correctionSize>;
+      ResultType result;
+
+      // Coordinates of the stereographic projection
+      Eigen::Matrix<ctype, correctionSize, 1> X;
+
+      if (var[correctionSize] <= 0)
+        // Stereographic projection from the north pole onto R^{N-1}
+        X = var.template head<correctionSize>() / (1 - var[correctionSize]);
+      else
+        // Stereographic projection from the south pole onto R^{N-1}
+        X = var.template head<correctionSize>() / (1 + var[correctionSize]);
+
+      result.template topLeftCorner<correctionSize, correctionSize>()
+          = (2 * (1 + X.squaredNorm())) * Eigen::Matrix<ctype, correctionSize, correctionSize>::Identity()
+            - 4 * X * X.transpose();
+      result.template bottomLeftCorner<1, correctionSize>() = 4 * X.transpose();
+
+      // Upper hemisphere: adapt formulas so it is the stereographic projection from the south pole
+      if (var[correctionSize] > 0) result.template bottomLeftCorner<1, correctionSize>() *= -1;
+
+      // normalize the cols to make the orthogonal basis orthonormal
+      result.colwise().normalize();
+
+      return result;
+    }
+
+    auto &operator+=(const CorrectionType &correction) {
+      this->update(correction);
+      return *this;
+    }
+
+  private:
+    CoordinateType var{CoordinateType::UnitX()};
+  };
+
+template <typename ctype2, int d2>
+  bool operator==(const UnitVector<ctype2, d2> &v1,const UnitVector<ctype2, d2> &v2)
+{
+    return  v1.getValue()==v2.getValue();
+}
+
+  template <typename ctype2, int d2>
+  bool operator==(const UnitVector<ctype2, d2> &v1, const UnitVector<ctype2, d2> &v2) {
+    return v1.getValue() == v2.getValue();
+  }
+
+  template <typename ctype2, int d2>
+  std::ostream &operator<<(std::ostream &s, const UnitVector<ctype2, d2> &var2) {
+    s << var2.getValue();
+    return s;
+  }
+
+  template <typename ctype2, int d2>
+  [[nodiscard]] UnitVector<ctype2, d2> update(const UnitVector<ctype2, d2> &rt,
+                                              const typename UnitVector<ctype2, d2>::CorrectionType &correction) {
+    return UnitVector<ctype2, d2>(rt.getValue() + rt.orthonormalFrame() * correction);
+  }
+
+  template <typename ctype2, int d2>
+  [[nodiscard]] UnitVector<ctype2, d2> operator+(const UnitVector<ctype2, d2> &rt,
+                                                 const typename UnitVector<ctype2, d2>::CorrectionType &correction) {
+    return UnitVector<ctype2, d2>(rt.getValue() + rt.orthonormalFrame() * correction);
+  }
+
+  template <typename ctype2, int d2>
+  class RealTuple;
+
+  template <typename ctype2, int d2, typename Scalar>
+  requires std::is_arithmetic_v<Scalar>
+  [[nodiscard]] RealTuple<ctype2, d2> operator*(const UnitVector<ctype2, d2> &rt, const Scalar &factor) {
+    return RealTuple<ctype2, d2>(rt.getValue() * factor);
+  }
+
+  template <typename ctype2, int d2, typename Scalar>
+  requires std::is_arithmetic_v<Scalar>
+  [[nodiscard]] RealTuple<ctype2, d2> operator*(const Scalar &factor, const UnitVector<ctype2, d2> &rt) {
+    return rt * factor;
+  }
+
+}  // namespace Ikarus