--- conflicted
+++ resolved
@@ -625,8 +625,6 @@
   concept AutodiffScalar = Impl::is_dual<T>::value;
 
   /**
-<<<<<<< HEAD
-=======
    \concept SmartPointer
    \brief Concept to check if the type is either a unique_ptr or a shared_ptr.
    \tparam T The type to be checked.
@@ -740,7 +738,6 @@
   concept GeometricallyLinearMaterial = Material<MAT> && (MAT::strainTag == StrainTags::linear);
 
   /**
->>>>>>> cc29b891
    * \brief Concept representing an eigenvalue solver interface
    *
    * \concept EigenValueSolver
