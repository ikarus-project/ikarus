// SPDX-FileCopyrightText: 2021-2025 The Ikarus Developers ikarus@ibb.uni-stuttgart.de
// SPDX-License-Identifier: LGPL-3.0-or-later

/**
 * \file nonlinearelastic.hh
 * \brief Definition of the NonLinearElastic class for finite element mechanics computations.
 * \ingroup  mechanics
 */

#pragma once

#if HAVE_DUNE_LOCALFEFUNCTIONS
  #include <dune/fufem/boundarypatch.hh>
  #include <dune/geometry/quadraturerules.hh>
  #include <dune/geometry/type.hh>
  #include <dune/localfefunctions/cachedlocalBasis/cachedlocalBasis.hh>
  #include <dune/localfefunctions/expressions/greenLagrangeStrains.hh>
  #include <dune/localfefunctions/impl/standardLocalFunction.hh>
  #include <dune/localfefunctions/manifolds/realTuple.hh>

  #include <ikarus/finiteelements/febase.hh>
  #include <ikarus/finiteelements/fehelper.hh>
  #include <ikarus/finiteelements/ferequirements.hh>
  #include <ikarus/finiteelements/mechanics/loads.hh>
  #include <ikarus/finiteelements/mechanics/massmatrix.hh>
  #include <ikarus/finiteelements/mechanics/materials/tags.hh>
  #include <ikarus/finiteelements/mechanics/strainenhancements/easfunctions.hh>
  #include <ikarus/finiteelements/physicshelper.hh>
  #include <ikarus/utils/defaultfunctions.hh>
  #include <ikarus/utils/eigendunetransformations.hh>
  #include <ikarus/utils/linearalgebrahelper.hh>

namespace Ikarus {

template <typename PreFE, typename FE, typename PRE>
class NonLinearElastic;

/**
 * \brief A PreFE struct for non-linear elastic elements.
 * \tparam MAT Type of the material.
 */
template <Concepts::Material MAT>
struct NonLinearElasticPre
{
  using Material = MAT;
  MAT material;
  double density;

  template <typename PreFE, typename FE>
  using Skill = NonLinearElastic<PreFE, FE, NonLinearElasticPre>;
};

/**
 * \brief NonLinearElastic class represents a non-linear elastic finite element.
 *
 * \ingroup mechanics
 *
 * \tparam PreFE The type of the total pre finite element.
 * \tparam FE The type of the finite element.
 * \tparam PRE The type of the non-linear elastic pre finite element.
 */
template <typename PreFE, typename FE, typename PRE>
class NonLinearElastic : public ResultTypeBase<ResultTypes::PK2Stress, ResultTypes::PK2StressFull>
{
public:
  using Traits      = PreFE::Traits;
  using Basis       = typename Traits::Basis;
  using FlatBasis   = typename Traits::FlatBasis;
  using Requirement = FERequirements<FESolutions::displacement, FEParameter::loadfactor>;
  using LocalView   = typename Traits::LocalView;
  using Geometry    = typename Traits::Geometry;
  using GridView    = typename Traits::GridView;
  using Element     = typename Traits::Element;
  using Material    = PRE::Material;
  using Pre         = PRE;

  using LocalBasisType = decltype(std::declval<LocalView>().tree().child(0).finiteElement().localBasis());

  template <typename ST>
  using VectorXOptRef = std::optional<std::reference_wrapper<const Eigen::VectorX<ST>>>;

  static constexpr int myDim       = Traits::mydim;
  static constexpr int strainDim   = myDim * (myDim + 1) / 2;
  static constexpr auto strainType = StrainTags::greenLagrangian;
  static constexpr auto stressType = StressTags::PK2;

  template <template <typename, int, int> class RT>
  using RTWrapperType = ResultWrapper<RT<typename Traits::ctype, myDim, Traits::worlddim>, ResultShape::Vector>;

  template <typename ST = double>
  using StrainType = Eigen::Vector<ST, strainDim>;

  template <typename ST = double>
  using BopType = Eigen::Matrix<ST, strainDim, myDim>;

  template <typename ST = double>
  using KgType = Eigen::Matrix<ST, myDim, myDim>;

  /**
   * \brief Constructor for the NonLinearElastic class.
   * \param pre The pre fe
   */
  explicit NonLinearElastic(const Pre& pre)
      : mat_{pre.material},
        density_{pre.density} {}

protected:
  /**
   * \brief A helper function to bind the local view to the element.
   */
  void bindImpl() {
    const auto& localView = underlying().localView();
    const auto& element   = localView.element();
    auto& firstChild      = localView.tree().child(0);
    const auto& fe        = firstChild.finiteElement();
    geo_                  = std::make_shared<const Geometry>(element.geometry());
    numberOfNodes_        = fe.size();
    order_                = 2 * (fe.localBasis().order());
    localBasis_           = Dune::CachedLocalBasis(fe.localBasis());
    if constexpr (requires { element.impl().getQuadratureRule(order_); })
      if (element.impl().isTrimmed())
        localBasis_.bind(element.impl().getQuadratureRule(order_), Dune::bindDerivatives(0, 1));
      else
        localBasis_.bind(Dune::QuadratureRules<double, myDim>::rule(element.type(), order_),
                         Dune::bindDerivatives(0, 1));
    else
      localBasis_.bind(Dune::QuadratureRules<double, myDim>::rule(element.type(), order_), Dune::bindDerivatives(0, 1));
  }

public:
  /**
   * \brief Get the displacement function for the given Requirement.
   *
   * \tparam ScalarType The scalar type for the displacement function.
   * \param par The Requirement object.
   * \param dx Optional displacement vector.
   * \return A StandardLocalFunction representing the displacement function.
   */
  template <typename ScalarType = double>
  auto displacementFunction(const Requirement& par, const VectorXOptRef<ScalarType>& dx = std::nullopt) const {
    const auto& d = par.globalSolution();
    auto disp     = Ikarus::FEHelper::localSolutionBlockVector<Traits>(d, underlying().localView(), dx);
    Dune::StandardLocalFunction uFunction(localBasis_, disp, geo_);
    return uFunction;
  }

  /**
   * \brief The strain function for the given Requirement.
   *
   * \tparam ScalarType The scalar type for the strain function.
   * \param par The Requirement object.
   * \param dx Optional displacement vector.
   * \return The strain function calculated using greenLagrangeStrains.
   */
  template <typename ScalarType = double>
  inline auto strainFunction(const Requirement& par, const VectorXOptRef<ScalarType>& dx = std::nullopt) const {
    return Dune::greenLagrangeStrains(displacementFunction(par, dx));
  }

  /**
   * \brief Get the internal energy for the given strain.
   *
   * \tparam ScalarType The scalar type for the material and strain.
   * \tparam strainDim The dimension of the strain vector.
   * \param strain The strain vector.
   * \return The internal energy calculated using the material's storedEnergy function.
   */
  template <typename ScalarType, int strainDim>
  auto internalEnergy(const Eigen::Vector<ScalarType, strainDim>& strain) const {
    return material<ScalarType>().template storedEnergy<strainType>(strain);
  }

  /**
   * \brief Get the stress for the given strain.
   *
   * \tparam ScalarType The scalar type for the material and strain.
   * \tparam strainDim The dimension of the strain vector.
   * \tparam voigt A boolean indicating whether to use the Voigt notation for stress.
   * \param strain The strain vector.
   * \return The stress vector calculated using the material's stresses function.
   */
  template <typename ScalarType, int strainDim, bool voigt = true>
  auto stress(const Eigen::Vector<ScalarType, strainDim>& strain) const {
    return material<ScalarType>().template stresses<strainType, voigt>(strain);
  }

  /**
   * \brief Get the material tangent for the given strain for the given Requirement.
   *
   * \tparam ScalarType The scalar type for the material and strain.
   * \tparam strainDim The dimension of the strain vector.
   * \tparam voigt Flag indicating whether to use Voigt notation.
   * \param strain The strain vector.
   * \return The material tangent calculated using the material's tangentModuli function.
   */
  template <typename ScalarType, int strainDim, bool voigt = true>
  auto materialTangent(const Eigen::Vector<ScalarType, strainDim>& strain) const {
    return material<ScalarType>().template tangentModuli<strainType, voigt>(strain);
  }

  const Geometry& geometry() const { return *geo_; }
  [[nodiscard]] size_t numberOfNodes() const { return numberOfNodes_; }
  [[nodiscard]] int order() const { return order_; }
  const Dune::CachedLocalBasis<std::remove_cvref_t<LocalBasisType>>& localBasis() const { return localBasis_; }

  template <typename ScalarType = double>
  decltype(auto) material() const {
    if constexpr (Concepts::AutodiffScalar<ScalarType>)
      return mat_.template rebind<ScalarType>();
    else
      return mat_;
  }

public:
  /**
   * \brief Get a lambda function that evaluates the requested result type for a given strain (in Voigt notation).
   * \tparam RT The type representing the requested result.
   * \return A lambda function that evaluates the requested result type for a given strain (in Voigt notation).
   */
  template <template <typename, int, int> class RT>
  requires(supportsResultType<RT>())
  auto resultFunction() const {
    return [&](const Eigen::Vector<double, strainDim>& strainInVoigt) {
      if constexpr (isSameResultType<RT, ResultTypes::PK2Stress> or isSameResultType<RT, ResultTypes::PK2StressFull>) {
        decltype(auto) mat = [&]() {
          if constexpr (isSameResultType<RT, ResultTypes::PK2StressFull> and Material::isReduced)
            return mat_.underlying();
          else
            return mat_;
        }();
        return RTWrapperType<RT>{mat.template stresses<strainType>(enlargeIfReduced<Material>(strainInVoigt))};
      }
    };
  }

  /**
   * \brief Calculates a requested result at a specific local position.
   *
   * \param req The Requirement object holding the global solution.
   * \param local Local position vector.
   * \return calculated result
   *
   * \tparam RT The type representing the requested result.
   */
  template <template <typename, int, int> class RT>
  requires(supportsResultType<RT>())
  auto calculateAtImpl(const Requirement& req, const Dune::FieldVector<double, Traits::mydim>& local,
                       Dune::PriorityTag<1>) const {
    using namespace Dune::DerivativeDirections;

    if constexpr (FE::isMixed())
      return RTWrapperType<RT>{};
    if constexpr (isSameResultType<RT, ResultTypes::PK2Stress> or isSameResultType<RT, ResultTypes::PK2StressFull>) {
      const auto uFunction = displacementFunction(req);
      const auto rFunction = resultFunction<RT>();
      const auto H         = uFunction.evaluateDerivative(local, Dune::wrt(spatialAll), Dune::on(gridElement));
      const auto E         = (0.5 * (H.transpose() + H + H.transpose() * H)).eval();

      return rFunction(toVoigt(E));
    }
  }

private:
  //> CRTP
  const auto& underlying() const { return static_cast<const FE&>(*this); }
  auto& underlying() { return static_cast<FE&>(*this); }
  std::shared_ptr<const Geometry> geo_;
  Dune::CachedLocalBasis<std::remove_cvref_t<LocalBasisType>> localBasis_;
  Material mat_;
  double density_;
  size_t numberOfNodes_{0};
  int order_{};

public:
  /**
   * \brief Get a lambda function that evaluates the geometric part of the stiffness matrix (Kg) for a given integration
   * point and its index.
   *
   * \tparam ST The scalar type for the material and strain.
   * \param par The Requirement object.
   * \param dx Optional displacement vector.
   * \param K The matrix to store the calculated result.
   * \return A lambda function that evaluates the stiffness matrix for a given strain, integration point and its index.
   */
  template <typename ST>
  auto geometricStiffnessMatrixFunction(const Requirement& par, typename Traits::template MatrixType<ST>& K,
                                        const VectorXOptRef<ST>& dx = std::nullopt) const {
    return [&](const FE::template KgType<ST>& kgIJ, const int I, const int J, const auto& gp) {
      const auto geo          = underlying().localView().element().geometry();
      const double intElement = geo.integrationElement(gp.position()) * gp.weight();
      K.template block<FE::myDim, FE::myDim>(I * FE::myDim, J * FE::myDim) += kgIJ * intElement;
    };
  }
  /**
   * \brief Get a lambda function that evaluates the material part of the stiffness matrix (Ke + Ku) for a given strain,
   * integration point and its index.
   *
   * \tparam ST The scalar type for the material and strain.
   * \param par The Requirement object.
   * \param dx Optional displacement vector.
   * \param K The matrix to store the calculated result.
   * \return A lambda function that evaluates the stiffness matrix for a given strain, integration point and its index.
   */
  template <typename ST>
  auto materialStiffnessMatrixFunction(const Requirement& par, typename Traits::template MatrixType<ST>& K,
                                       const VectorXOptRef<ST>& dx = std::nullopt) const {
    return [&](const StrainType<ST>& strain, const BopType<ST>& bopI, const BopType<ST>& bopJ, const int I, const int J,
               const auto& gp) {
      const auto C            = materialTangent(strain);
      const double intElement = geo_->integrationElement(gp.position()) * gp.weight();
      K.template block<myDim, myDim>(I * myDim, J * myDim) += (bopI.transpose() * C * bopJ) * intElement;
    };
  }

  /**
   * \brief Get a lambda function that evaluates the internal force vector for a given strain, integration point and its
   * index.
   *
   * \tparam ST The scalar type for the material and strain.
   * \param par The Requirement object.
   * \param dx Optional displacement vector.
   * \param force The vector to store the calculated result.
   * \return A lambda function that evaluates the intenral force vector for a given strain, integration point and its
   * index.
   */
  template <typename ST>
  auto internalForcesFunction(const Requirement& par, typename Traits::template VectorType<ST>& force,
                              const VectorXOptRef<ST>& dx = std::nullopt) const {
    return [&](const StrainType<ST>& stresses, const BopType<ST>& bopI, const int I, const auto& gp) {
      const double intElement = geo_->integrationElement(gp.position()) * gp.weight();
      force.template segment<myDim>(myDim * I) += bopI.transpose() * stresses * intElement;
    };
  }

  /**
   * \brief Get a lambda function that evaluates the internal energy at a given integration point and its index.
   *
   * \tparam ST The scalar type for the material and strain.
   * \param par The Requirement object.
   * \param dx Optional displacement vector.
   * \return A lambda function that returns the intenral energy at a given integration point and its index.
   */
  template <typename ST>
  auto energyFunction(const Requirement& par, const VectorXOptRef<ST>& dx = std::nullopt) const {
    return [&]() -> ST {
      using namespace Dune::DerivativeDirections;
      using namespace Dune;
      ST energy      = 0.0;
      const auto eps = strainFunction(par, dx);
      for (const auto& [gpIndex, gp] : eps.viewOverIntegrationPoints()) {
        const auto EVoigt = eps.evaluate(gpIndex, on(gridElement));
        energy += internalEnergy(EVoigt) * geo_->integrationElement(gp.position()) * gp.weight();
      }
      return energy;
    };
  }

protected:
  /**
   * \brief Calculate the matrix associated with the given Requirement.
   *
   * \tparam ScalarType The scalar type for the calculation.
   * \param par The Requirement object specifying the requirements for the calculation.
   * \param K The matrix to store the calculated result.
   */
  template <typename ScalarType>
<<<<<<< HEAD
  void calculateMatrixImpl(
      const Requirement& par, const MatrixAffordance& affordance, typename Traits::template MatrixType<> K,
      const std::optional<std::reference_wrapper<const Eigen::VectorX<ScalarType>>>& dx = std::nullopt) const {
    if (affordance == MatrixAffordance::linearMass) {
      calculateMassImpl<ScalarType>(par, affordance, K);
      return;
    }
=======
  void calculateMatrixImpl(const Requirement& par, const MatrixAffordance& affordance,
                           typename Traits::template MatrixType<> K,
                           const VectorXOptRef<ScalarType>& dx = std::nullopt) const {
    if constexpr (FE::isMixed())
      return;
>>>>>>> cc29b891
    using namespace Dune::DerivativeDirections;
    using namespace Dune;
    const auto uFunction  = displacementFunction(par, dx);
    const auto eps        = strainFunction(par, dx);
    const auto kMFunction = materialStiffnessMatrixFunction<ScalarType>(par, K, dx);
    const auto kGFunction = geometricStiffnessMatrixFunction<ScalarType>(par, K, dx);
    for (const auto& [gpIndex, gp] : eps.viewOverIntegrationPoints()) {
      const auto EVoigt   = (eps.evaluate(gpIndex, on(gridElement))).eval();
      const auto stresses = stress(EVoigt);
      for (size_t i = 0; i < numberOfNodes_; ++i) {
        const auto bopI = eps.evaluateDerivative(gpIndex, wrt(coeff(i)), on(gridElement));
        for (size_t j = 0; j < numberOfNodes_; ++j) {
          const auto bopJ = eps.evaluateDerivative(gpIndex, wrt(coeff(j)), on(gridElement));
          const auto kgIJ = eps.evaluateDerivative(gpIndex, wrt(coeff(i, j)), along(stresses), on(gridElement));
          kMFunction(EVoigt, bopI, bopJ, i, j, gp);
          kGFunction(kgIJ, i, j, gp);
        }
      }
    }
  }

  template <typename ScalarType>
  void calculateMassImpl(const Requirement& par, const MatrixAffordance& affordance,
                         typename Traits::template MatrixType<> M) const {
    for (const auto& [gpIndex, gp] : localBasis_.viewOverIntegrationPoints()) {
      const auto intElement = geo_->integrationElement(gp.position()) * gp.weight();
      const auto& N         = localBasis_.evaluateFunction(gpIndex);
      evaluateKroneckerProduct<myDim>(intElement, N, density_, M);
    }
  }

  template <typename ScalarType>
  auto calculateScalarImpl(const Requirement& par, ScalarAffordance affordance,
                           const VectorXOptRef<ScalarType>& dx = std::nullopt) const -> ScalarType {
    if constexpr (FE::isMixed())
      return ScalarType{0.0};
    return energyFunction(par, dx)();
  }

  template <typename ScalarType>
  void calculateVectorImpl(const Requirement& par, VectorAffordance affordance,
                           typename Traits::template VectorType<ScalarType> force,
                           const VectorXOptRef<ScalarType>& dx = std::nullopt) const {
    if constexpr (FE::isMixed())
      return;
    using namespace Dune::DerivativeDirections;
    using namespace Dune;
    const auto eps          = strainFunction(par, dx);
    const auto fIntFunction = internalForcesFunction<ScalarType>(par, force, dx);

    // Internal forces
    for (const auto& [gpIndex, gp] : eps.viewOverIntegrationPoints()) {
      const auto EVoigt   = (eps.evaluate(gpIndex, on(gridElement))).eval();
      const auto stresses = stress(EVoigt);
      for (size_t i = 0; i < numberOfNodes_; ++i) {
        const auto bopI = eps.evaluateDerivative(gpIndex, wrt(coeff(i)), on(gridElement));
        fIntFunction(stresses, bopI, i, gp);
      }
    }
  }
};

/**
 * \brief A helper function to create a non-linear elastic pre finite element.
 * \tparam MAT Type of the material.
 * \param mat Material parameters for the non-linear elastic element.
 * \param density Density of non-linear elastic element (defaults to 1.0)
 * \return A non-linear elastic pre finite element.
 */
<<<<<<< HEAD
template <typename MAT>
auto nonLinearElastic(const MAT& mat, double density = 1.0) {
  NonLinearElasticPre<MAT> pre(mat, density);
=======
template <Concepts::Material MAT>
auto nonLinearElastic(const MAT& mat) {
  NonLinearElasticPre<MAT> pre(mat);
>>>>>>> cc29b891

  return pre;
}

} // namespace Ikarus

#else
  #error NonLinearElastic depends on dune-localfefunctions, which is not included
#endif<|MERGE_RESOLUTION|>--- conflicted
+++ resolved
@@ -364,21 +364,16 @@
    * \param K The matrix to store the calculated result.
    */
   template <typename ScalarType>
-<<<<<<< HEAD
-  void calculateMatrixImpl(
-      const Requirement& par, const MatrixAffordance& affordance, typename Traits::template MatrixType<> K,
-      const std::optional<std::reference_wrapper<const Eigen::VectorX<ScalarType>>>& dx = std::nullopt) const {
+  void calculateMatrixImpl(const Requirement& par, const MatrixAffordance& affordance,
+                           typename Traits::template MatrixType<> K,
+                           const VectorXOptRef<ScalarType>& dx = std::nullopt) const {
     if (affordance == MatrixAffordance::linearMass) {
       calculateMassImpl<ScalarType>(par, affordance, K);
       return;
     }
-=======
-  void calculateMatrixImpl(const Requirement& par, const MatrixAffordance& affordance,
-                           typename Traits::template MatrixType<> K,
-                           const VectorXOptRef<ScalarType>& dx = std::nullopt) const {
     if constexpr (FE::isMixed())
       return;
->>>>>>> cc29b891
+
     using namespace Dune::DerivativeDirections;
     using namespace Dune;
     const auto uFunction  = displacementFunction(par, dx);
@@ -448,15 +443,9 @@
  * \param density Density of non-linear elastic element (defaults to 1.0)
  * \return A non-linear elastic pre finite element.
  */
-<<<<<<< HEAD
-template <typename MAT>
+template <Concepts::Material MAT>
 auto nonLinearElastic(const MAT& mat, double density = 1.0) {
   NonLinearElasticPre<MAT> pre(mat, density);
-=======
-template <Concepts::Material MAT>
-auto nonLinearElastic(const MAT& mat) {
-  NonLinearElasticPre<MAT> pre(mat);
->>>>>>> cc29b891
 
   return pre;
 }
