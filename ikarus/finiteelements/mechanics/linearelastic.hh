// SPDX-FileCopyrightText: 2021-2025 The Ikarus Developers ikarus@ibb.uni-stuttgart.de
// SPDX-License-Identifier: LGPL-3.0-or-later

/**
 * \file linearelastic.hh
 * \brief Definition of the LinearElastic class for finite element mechanics computations.
 * \ingroup  mechanics
 */

#pragma once

#if HAVE_DUNE_LOCALFEFUNCTIONS

  #include <optional>
  #include <type_traits>

  #include <dune/geometry/quadraturerules.hh>
  #include <dune/localfefunctions/expressions/linearStrainsExpr.hh>
  #include <dune/localfefunctions/impl/standardLocalFunction.hh>

  #include <ikarus/finiteelements/fehelper.hh>
  #include <ikarus/finiteelements/ferequirements.hh>
  #include <ikarus/finiteelements/feresulttypes.hh>
  #include <ikarus/finiteelements/mechanics/massmatrix.hh>
  #include <ikarus/finiteelements/mechanics/materials.hh>
  #include <ikarus/finiteelements/mechanics/materials/tags.hh>
  #include <ikarus/finiteelements/mechanics/strainenhancements/easfunctions.hh>
  #include <ikarus/finiteelements/physicshelper.hh>

namespace Ikarus {

template <typename PreFE, typename FE, typename PRE>
class LinearElastic;

/**
 * \brief A PreFE struct for linear elastic elements.
 * \tparam MAT Type of the material.
 */
template <Concepts::GeometricallyLinearMaterial MAT>
struct LinearElasticPre
{
  using Material = MAT;
  MAT material;
  double density;

  template <typename PreFE, typename FE>
  using Skill = LinearElastic<PreFE, FE, LinearElasticPre>;
};

/**
 * \brief LinearElastic class represents a linear elastic finite element.
 *
 * \ingroup mechanics
 *
 * \tparam PreFE The type of the  pre finite element.
 * \tparam FE The type of the finite element.
 */
template <typename PreFE, typename FE, typename PRE>
class LinearElastic : public ResultTypeBase<ResultTypes::linearStress, ResultTypes::linearStressFull>
{
public:
  using Traits       = PreFE::Traits;
  using BasisHandler = typename Traits::BasisHandler;
  using FlatBasis    = typename Traits::FlatBasis;
  using Requirement  = FERequirements<FESolutions::displacement, FEParameter::loadfactor>;
  using LocalView    = typename Traits::LocalView;
  using Geometry     = typename Traits::Geometry;
  using GridView     = typename Traits::GridView;
  using Element      = typename Traits::Element;
  using Material     = PRE::Material;
  using Pre          = PRE;

  using LocalBasisType = decltype(std::declval<LocalView>().tree().child(0).finiteElement().localBasis());

  template <typename ST>
  using VectorXOptRef = std::optional<std::reference_wrapper<const Eigen::VectorX<ST>>>;

  static constexpr int myDim       = Traits::mydim;
  static constexpr int strainDim   = myDim * (myDim + 1) / 2;
  static constexpr auto strainType = StrainTags::linear;
  static constexpr auto stressType = StressTags::linear;

  template <template <typename, int, int> class RT>
  using RTWrapperType = ResultWrapper<RT<typename Traits::ctype, myDim, Traits::worlddim>, ResultShape::Vector>;

  template <typename ST = double>
  using StrainType = Eigen::Vector<ST, strainDim>;

  template <typename ST = double>
  using BopType = Eigen::Matrix<ST, strainDim, myDim>;

  template <typename ST = double>
  using KgType = Eigen::Matrix<ST, myDim, myDim>;

  /**
   * \brief Constructor for the LinearElastic class.
   * \param pre The pre fe
   */
  explicit LinearElastic(const Pre& pre)
      : mat_{pre.material},
        density_{pre.density} {}

protected:
  /**
   * \brief A helper function to bind the local view to the element.
   */
  void bindImpl() {
    const auto& localView = underlying().localView();
    const auto& element   = localView.element();
    auto& firstChild      = localView.tree().child(0);
    const auto& fe        = firstChild.finiteElement();
    geo_                  = std::make_shared<const Geometry>(element.geometry());
    numberOfNodes_        = fe.size();
    order_                = 2 * (fe.localBasis().order());
    localBasis_           = Dune::CachedLocalBasis(fe.localBasis());
    if constexpr (requires { element.impl().getQuadratureRule(order_); })
      if (element.impl().isTrimmed())
        localBasis_.bind(element.impl().getQuadratureRule(order_), Dune::bindDerivatives(0, 1));
      else
        localBasis_.bind(Dune::QuadratureRules<double, myDim>::rule(element.type(), order_),
                         Dune::bindDerivatives(0, 1));
    else
      localBasis_.bind(Dune::QuadratureRules<double, myDim>::rule(element.type(), order_), Dune::bindDerivatives(0, 1));
  }

public:
  /**
   * \brief Gets the displacement function for the given Requirement and optional displacement vector.
   *
   * \tparam ScalarType The scalar type for the displacement vector.
   * \param par The Requirement object.
   * \param dx Optional displacement vector.
   * \return The displacement function.
   */
  template <typename ScalarType = double>
  auto displacementFunction(const Requirement& par, const VectorXOptRef<ScalarType>& dx = std::nullopt) const {
    const auto& d = par.globalSolution();
    auto disp     = Ikarus::FEHelper::localSolutionBlockVector<Traits>(d, underlying().localView(), dx);
    Dune::StandardLocalFunction uFunction(localBasis_, disp, geo_);
    return uFunction;
  }
  /**
   * \brief Gets the strain function for the given Requirement and optional di
   splacement vector.
   *
   * \tparam ScalarType The scalar type for the strain vector.
   * \param par The Requirement object.
   * \param dx Optional displacement vector.
   * \return The strain function.
   */
  template <class ScalarType = double>
  auto strainFunction(const Requirement& par, const VectorXOptRef<ScalarType>& dx = std::nullopt) const {
    return Dune::linearStrains(displacementFunction(par, dx));
  }

  /**
   * \brief Get the internal energy for the given strain.
   *
   * \tparam ScalarType The scalar type for the material and strain.
   * \tparam strainDim The dimension of the strain vector.
   * \param strain The strain vector in Voigt notation.
   * \return The internal energy calculated using the material's storedEnergy function.
   */
  template <typename ScalarType, int strainDim>
  auto internalEnergy(const Eigen::Vector<ScalarType, strainDim>& strain) const {
    const auto C = materialTangent<ScalarType, strainDim>(strain);
    return (0.5 * strain.dot(C * strain));
  }

  /**
   * \brief Get the stress for the given strain.
   *
   * \tparam ScalarType The scalar type for the material and strain.
   * \tparam strainDim The dimension of the strain vector.
   * \tparam voigt A boolean indicating whether to use the Voigt notation for stress.
   * \param strain The strain vector in Voigt notation.
   * \return The stress vector calculated using the material's stresses function.
   */
  template <typename ScalarType, int strainDim, bool voigt = true>
  auto stress(const Eigen::Vector<ScalarType, strainDim>& strain) const {
    const auto C = materialTangent<ScalarType, strainDim, voigt>(strain);
    return (C * strain).eval();
  }

  /**
   * \brief Get the linear elastic material tangent for the given strain for the given Requirement.
   *
   * \tparam ScalarType The scalar type for the material and strain.
   * \tparam strainDim The dimension of the strain vector.
   * \tparam voigt Flag indicating whether to use Voigt notation.
   * \param strain The strain vector.
   * \return The material tangent calculated using the material's tangentModuli function.
   */
  template <typename ScalarType, int strainDim, bool voigt = true>
  auto materialTangent(
      const Eigen::Vector<ScalarType, strainDim>& strain = Eigen::Vector<ScalarType, strainDim>::Zero()) const {
    // Since that material is independent of the strains, a zero strain is passed here
    return material<ScalarType>().template tangentModuli<strainType, voigt>(strain);
  }

  const Geometry& geometry() const { return *geo_; }
  [[nodiscard]] size_t numberOfNodes() const { return numberOfNodes_; }
  [[nodiscard]] int order() const { return order_; }
  const Dune::CachedLocalBasis<std::remove_cvref_t<LocalBasisType>>& localBasis() const { return localBasis_; }

  template <typename ScalarType = double>
  decltype(auto) material() const {
    if constexpr (Concepts::AutodiffScalar<ScalarType>)
      return mat_.template rebind<ScalarType>();
    else
      return mat_;
  }

public:
  /**
   * \brief Get a lambda function that evaluates the requested result type for a given strain (in Voigt notation).
   * \tparam RT The type representing the requested result.
   * \return A lambda function that evaluates the requested result type for a given strain (in Voigt notation).
   */
  template <template <typename, int, int> class RT>
  requires(LinearElastic::template supportsResultType<RT>())
  auto resultFunction() const {
    return [&](const Eigen::Vector<double, strainDim>& strainInVoigt) {
      if constexpr (isSameResultType<RT, ResultTypes::linearStress> or
                    isSameResultType<RT, ResultTypes::linearStressFull>) {
        decltype(auto) mat = [&]() {
          if constexpr (isSameResultType<RT, ResultTypes::linearStressFull> and requires { mat_.underlying(); })
            return mat_.underlying();
          else
            return mat_;
        }();
        return RTWrapperType<RT>{mat.template stresses<StrainTags::linear>(enlargeIfReduced<Material>(strainInVoigt))};
      }
    };
  }

  /**
   * \brief Calculates a requested result at a specific local position.
   * \param req The Requirement object holding the global solution.
   * \param local Local position vector.
   * \return Calculated result.
   *
   * \tparam RT The type representing the requested result.
   */
  template <template <typename, int, int> class RT>
  requires(LinearElastic::template supportsResultType<RT>())
  auto calculateAtImpl(const Requirement& req, const Dune::FieldVector<double, Traits::mydim>& local,
                       Dune::PriorityTag<1>) const {
    if constexpr (FE::isMixed())
      return RTWrapperType<RT>{};
    if constexpr (isSameResultType<RT, ResultTypes::linearStress> or
                  isSameResultType<RT, ResultTypes::linearStressFull>) {
      const auto rFunction = resultFunction<RT>();
      const auto eps       = strainFunction(req);
      auto epsVoigt        = eps.evaluate(local, Dune::on(Dune::DerivativeDirections::gridElement));
      return rFunction(epsVoigt);
    }
  }

private:
  //> CRTP
  const auto& underlying() const { return static_cast<const FE&>(*this); }
  auto& underlying() { return static_cast<FE&>(*this); }

  std::shared_ptr<const Geometry> geo_;
  Dune::CachedLocalBasis<std::remove_cvref_t<LocalBasisType>> localBasis_;
  Material mat_;
  double density_;
  size_t numberOfNodes_{0};
  int order_{};

public:
  /**
   * \brief Get a lambda function that evaluates the geometric part of the stiffness matrix (Kg) for a given integration
   * point and its index.
   * \details This is here due to symmetry to the `NonLinearElastic` class
   *
   * \tparam ST The scalar type for the material and strain.
   * \param par The Requirement object.
   * \param dx Optional displacement vector.
   * \param K The matrix to store the calculated result.
   * \return A lambda function that evaluates the stiffness matrix for a given strain, integration point and its index.
   */
  template <typename ST>
  auto geometricStiffnessMatrixFunction(const Requirement& par, typename Traits::template MatrixType<ST>& K,
                                        const VectorXOptRef<ST>& dx = std::nullopt) const {
    return [&](const FE::template KgType<ST>& kgIJ, const int I, const int J, const auto& gp) {
      const auto geo          = underlying().localView().element().geometry();
      const double intElement = geo.integrationElement(gp.position()) * gp.weight();
      K.template block<FE::myDim, FE::myDim>(I * FE::myDim, J * FE::myDim) += kgIJ * intElement;
    };
  }
  /**
   * \brief Get a lambda function that evaluates the elastic stiffness matrix for a given strain, integration point and
   * its index.
   *
   * \tparam ST The scalar type for the material and strain.
   * \param par The Requirement object.
   * \param dx Optional displacement vector.
   * \param K The matrix to store the calculated result.
   * \return A lambda function that evaluates the stiffness matrix for a given strain, integration point and its index.
   */
  template <typename ST>
  auto materialStiffnessMatrixFunction(const Requirement& par, typename Traits::template MatrixType<ST>& K,
                                       const VectorXOptRef<ST>& dx = std::nullopt) const {
    return [&](const StrainType<ST>& strain, const BopType<ST>& bopI, const BopType<ST>& bopJ, const int I, const int J,
               const auto& gp) {
      const auto C            = materialTangent(strain);
      const double intElement = geo_->integrationElement(gp.position()) * gp.weight();
      K.template block<myDim, myDim>(I * myDim, J * myDim) += (bopI.transpose() * C * bopJ) * intElement;
    };
  }

  /**
   * \brief Get a lambda function that evaluates the internal force vector for a given strain, integration point and its
   * index.
   *
   * \tparam ST The scalar type for the material and strain.
   * \param par The Requirement object.
   * \param dx Optional displacement vector.
   * \param force The vector to store the calculated result.
   * \return A lambda function that evaluates the intenral force vector for a given strain, integration point and its
   * index.
   */
  template <typename ST>
  auto internalForcesFunction(const Requirement& par, typename Traits::template VectorType<ST>& force,
                              const VectorXOptRef<ST>& dx = std::nullopt) const {
    return [&](const StrainType<ST>& stresses, const BopType<ST>& bopI, const int I, const auto& gp) {
      const double intElement = geo_->integrationElement(gp.position()) * gp.weight();
      force.template segment<myDim>(myDim * I) += bopI.transpose() * stresses * intElement;
    };
  }

  /**
   * \brief Get a lambda function that evaluates the internal energy at a given integration point and its index.
   *
   * \tparam ScalarType The scalar type for the material and strain.
   * \param par The Requirement object.
   * \param dx Optional displacement vector.
   * \return A lambda function that returns the intenral energy at a given integration point and its index.
   */
  template <typename ScalarType>
  auto energyFunction(const Requirement& par, const VectorXOptRef<ScalarType>& dx = std::nullopt) const {
    return [&]() -> ScalarType {
      using namespace Dune::DerivativeDirections;
      using namespace Dune;
      ScalarType energy = 0.0;
      const auto eps    = strainFunction(par, dx);
      for (const auto& [gpIndex, gp] : eps.viewOverIntegrationPoints()) {
        const auto epsVoigt = eps.evaluate(gpIndex, on(gridElement));
        energy += internalEnergy(epsVoigt) * geo_->integrationElement(gp.position()) * gp.weight();
      }
      return energy;
    };
  }

protected:
  template <typename ScalarType>
<<<<<<< HEAD
  void calculateMatrixImpl(
      const Requirement& par, const MatrixAffordance& affordance, typename Traits::template MatrixType<> K,
      const std::optional<std::reference_wrapper<const Eigen::VectorX<ScalarType>>>& dx = std::nullopt) const {
    if (affordance == MatrixAffordance::linearMass) {
      calculateMassImpl<ScalarType>(par, affordance, K);
      return;
    }
    const auto eps = strainFunction(par, dx);
=======
  void calculateMatrixImpl(const Requirement& par, const MatrixAffordance& affordance,
                           typename Traits::template MatrixType<> K,
                           const VectorXOptRef<ScalarType>& dx = std::nullopt) const {
    if constexpr (FE::isMixed()) {
      return;
    }
>>>>>>> cc29b891
    using namespace Dune::DerivativeDirections;
    using namespace Dune;
    const auto eps       = strainFunction(par, dx);
    const auto kFunction = materialStiffnessMatrixFunction<ScalarType>(par, K, dx);

    for (const auto& [gpIndex, gp] : eps.viewOverIntegrationPoints()) {
      const auto epsVoigt = eps.evaluate(gpIndex, on(gridElement));
      for (size_t i = 0; i < numberOfNodes_; ++i) {
        const auto bopI = eps.evaluateDerivative(gpIndex, wrt(coeff(i)), on(gridElement));
        for (size_t j = 0; j < numberOfNodes_; ++j) {
          const auto bopJ = eps.evaluateDerivative(gpIndex, wrt(coeff(j)), on(gridElement));
          kFunction(epsVoigt, bopI, bopJ, i, j, gp);
        }
      }
    }
  }

  template <typename ScalarType>
  void calculateMassImpl(const Requirement& par, const MatrixAffordance& affordance,
                         typename Traits::template MatrixType<> M) const {
    for (const auto& [gpIndex, gp] : localBasis_.viewOverIntegrationPoints()) {
      const auto intElement = geo_->integrationElement(gp.position()) * gp.weight();
      const auto& N         = localBasis_.evaluateFunction(gpIndex);
      evaluateKroneckerProduct<myDim>(intElement, N, density_, M);
    }
  }

  template <typename ScalarType>
  auto calculateScalarImpl(const Requirement& par, ScalarAffordance affordance,
                           const VectorXOptRef<ScalarType>& dx = std::nullopt) const -> ScalarType {
    if constexpr (FE::isMixed())
      return ScalarType{0.0};
    return energyFunction(par, dx)();
  }

  template <typename ScalarType>
  void calculateVectorImpl(const Requirement& par, VectorAffordance affordance,
                           typename Traits::template VectorType<ScalarType> force,
                           const VectorXOptRef<ScalarType>& dx = std::nullopt) const {
    if constexpr (FE::isMixed())
      return;
    using namespace Dune::DerivativeDirections;
    using namespace Dune;
    const auto eps          = strainFunction(par, dx);
    const auto fIntFunction = internalForcesFunction<ScalarType>(par, force, dx);

    // Internal forces
    for (const auto& [gpIndex, gp] : eps.viewOverIntegrationPoints()) {
      const auto epsVoigt = eps.evaluate(gpIndex, on(gridElement));
      const auto stresses = stress(epsVoigt);
      for (size_t i = 0; i < numberOfNodes_; ++i) {
        const auto bopI = eps.evaluateDerivative(gpIndex, wrt(coeff(i)), on(gridElement));
        fIntFunction(stresses, bopI, i, gp);
      }
    }
  }
};

/**
 * \brief A helper function to create a linear elastic pre finite element.
 * \tparam MAT Type of the material.
 * \param mat Material parameters for the linear elastic element.
 * \param density Density of linear elastic element (defaults to 1.0)
 * \return A linear elastic pre finite element.
 */
<<<<<<< HEAD
template <typename MAT>
auto linearElastic(const MAT& mat, double density = 1.0) {
  LinearElasticPre<MAT> pre(mat, density);
=======
template <Concepts::GeometricallyLinearMaterial MAT>
auto linearElastic(const MAT& mat) {
  LinearElasticPre<MAT> pre(mat);
>>>>>>> cc29b891

  return pre;
}
} // namespace Ikarus

#else
  #error LinearElastic depends on dune-localfefunctions, which is not included
#endif<|MERGE_RESOLUTION|>--- conflicted
+++ resolved
@@ -356,23 +356,17 @@
 
 protected:
   template <typename ScalarType>
-<<<<<<< HEAD
-  void calculateMatrixImpl(
-      const Requirement& par, const MatrixAffordance& affordance, typename Traits::template MatrixType<> K,
-      const std::optional<std::reference_wrapper<const Eigen::VectorX<ScalarType>>>& dx = std::nullopt) const {
+  void calculateMatrixImpl(const Requirement& par, const MatrixAffordance& affordance,
+                           typename Traits::template MatrixType<> K,
+                           const VectorXOptRef<ScalarType>& dx = std::nullopt) const {
     if (affordance == MatrixAffordance::linearMass) {
       calculateMassImpl<ScalarType>(par, affordance, K);
       return;
     }
-    const auto eps = strainFunction(par, dx);
-=======
-  void calculateMatrixImpl(const Requirement& par, const MatrixAffordance& affordance,
-                           typename Traits::template MatrixType<> K,
-                           const VectorXOptRef<ScalarType>& dx = std::nullopt) const {
     if constexpr (FE::isMixed()) {
       return;
     }
->>>>>>> cc29b891
+  
     using namespace Dune::DerivativeDirections;
     using namespace Dune;
     const auto eps       = strainFunction(par, dx);
@@ -438,15 +432,9 @@
  * \param density Density of linear elastic element (defaults to 1.0)
  * \return A linear elastic pre finite element.
  */
-<<<<<<< HEAD
-template <typename MAT>
+template <Concepts::GeometricallyLinearMaterial MAT>
 auto linearElastic(const MAT& mat, double density = 1.0) {
   LinearElasticPre<MAT> pre(mat, density);
-=======
-template <Concepts::GeometricallyLinearMaterial MAT>
-auto linearElastic(const MAT& mat) {
-  LinearElasticPre<MAT> pre(mat);
->>>>>>> cc29b891
 
   return pre;
 }
