--- conflicted
+++ resolved
@@ -221,11 +221,6 @@
     if (affordance != MatrixAffordance::stiffness)
       DUNE_THROW(Dune::NotImplemented, "MatrixAffordance not implemented: " + toString(affordance));
     easApplicabilityCheck();
-<<<<<<< HEAD
-    if (isDisplacementBased() or affordance != MatrixAffordance::stiffness)
-      return;
-=======
->>>>>>> cc29b891
 
     const auto geo           = underlying().localView().element().geometry();
     const auto& uFunction    = underlying().displacementFunction(par, dx);
