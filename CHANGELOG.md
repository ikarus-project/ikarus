--- conflicted
+++ resolved
@@ -91,11 +91,8 @@
     - `EnhancedAssumedStrains` class now takes a struct denoting the enhanced strain type as a template argument, which implements the
       enhanced strain value, its first and second derivatives w.r.t the displacements and the internal variable `alpha_`.
 - Add Q1Hn and Q1HTn elements ([#363](https://github.com/ikarus-project/ikarus/pull/363))
-<<<<<<< HEAD
-- Added functionality to invert hyperelastic material laws. For Neo-Hooke and SVK law, analytical solutions are available. For the general hyperelastic framework, a numerical approach is used ([#369](https://github.com/ikarus-project/ikarus/pull/369)).
-=======
 - Add wrappers for solving the generalized eigenvalue problem with sparse and dense matrices with Eigen and Spectra ([#368](https://github.com/ikarus-project/ikarus/pull/368)).
->>>>>>> 538e91a0
+- Add functionality to invert hyperelastic material laws. For Neo-Hooke and SVK law, analytical solutions are available. For the general hyperelastic framework, a numerical approach is used ([#369](https://github.com/ikarus-project/ikarus/pull/369)).
 
 ## Release v0.4 (Ganymede)
 
